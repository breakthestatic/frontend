import { html, LitElement } from "@polymer/lit-element";
import { classMap } from "lit-html/directives/classMap.js";
import { repeat } from "lit-html/directives/repeat";

import computeStateDisplay from "../../../common/entity/compute_state_display.js";
import computeStateName from "../../../common/entity/compute_state_name.js";
import processConfigEntities from "../common/process-config-entities";
import applyThemesOnElement from "../../../common/dom/apply_themes_on_element.js";

import toggleEntity from "../common/entity/toggle-entity.js";

import "../../../components/entity/state-badge.js";
import "../../../components/ha-card.js";
import "../../../components/ha-icon.js";

import { fireEvent } from "../../../common/dom/fire_event.js";
import { HassLocalizeLitMixin } from "../../../mixins/lit-localize-mixin";
import { HomeAssistant } from "../../../types.js";
import { LovelaceCard, LovelaceConfig } from "../types.js";

interface EntityConfig {
  name: string;
  icon: string;
  entity: string;
  tap_action: "toggle" | "call-service" | "more-info";
  service?: string;
  service_data?: object;
}

interface Config extends LovelaceConfig {
  show_name?: boolean;
  show_state?: boolean;
  title?: string;
<<<<<<< HEAD
  theming?: "primary";
=======
  column_width?: string;
  theme?: string;
>>>>>>> 1f642f43
  entities: EntityConfig[];
}

export class HuiGlanceCard extends HassLocalizeLitMixin(LitElement)
  implements LovelaceCard {
  protected hass?: HomeAssistant;
  protected config?: Config;
  protected configEntities?: EntityConfig[];

  static get properties() {
    return {
      hass: {},
      config: {},
    };
  }

  public getCardSize() {
    return 3;
  }

  public setConfig(config: Config) {
    this.config = { theme: "default", ...config };
    const entities = processConfigEntities(config.entities);

    for (const entity of entities) {
      if (entity.tap_action === "call-service" && !entity.service) {
        throw new Error(
          'Missing required property "service" when tap_action is call-service'
        );
      }
    }

    const columnWidth =
      config.entities.length > 4 ? "20%" : `${100 / config.entities.length}%`;

    this.style.setProperty("--glance-column-width", columnWidth);

    this.configEntities = entities;

    if (this.hass) {
      this.requestUpdate();
    }
  }

  protected render() {
    if (!this.config || !this.hass) {
      return html``;
    }
    const { title } = this.config;
    const states = this.hass.states;
    const entities = this.configEntities!.filter(
      (conf) => conf.entity in states
    );

    applyThemesOnElement(this, this.hass!.themes, this.config.theme);

    return html`
      ${this.renderStyle()}
      <ha-card .header="${title}">
        <div class="entities ${classMap({ "no-header": !title })}">
          ${repeat<EntityConfig>(
            entities,
            (entityConf) => entityConf.entity,
            (entityConf) => this.renderEntity(entityConf)
          )}
        </div>
      </ha-card>
    `;
  }

  private renderStyle() {
    return html`
      <style>
        .entities {
          display: flex;
          padding: 0 16px 4px;
          flex-wrap: wrap;
        }
        .entities.no-header {
          padding-top: 16px;
        }
        .entity {
          box-sizing: border-box;
          padding: 0 4px;
          display: flex;
          flex-direction: column;
          align-items: center;
          cursor: pointer;
          margin-bottom: 12px;
          width: var(--glance-column-width, 20%);
        }
        .entity div {
          width: 100%;
          text-align: center;
          white-space: nowrap;
          overflow: hidden;
          text-overflow: ellipsis;
        }
        .name {
          min-height: var(--paper-font-body1_-_line-height, 20px);
        }
        state-badge {
          margin: 8px 0;
        }
      </style>
    `;
  }

  private renderEntity(entityConf) {
    const stateObj = this.hass!.states[entityConf.entity];

    return html`
      <div
        class="entity"
        .entityConf="${entityConf}"
        @click="${this.handleClick}"
      >
        ${
          this.config!.show_name !== false
            ? html`<div class="name">${
                "name" in entityConf
                  ? entityConf.name
                  : computeStateName(stateObj)
              }</div>`
            : ""
        }
        <state-badge
          .stateObj="${stateObj}"
          .overrideIcon="${entityConf.icon}"
        ></state-badge>
        ${
          this.config!.show_state !== false
            ? html`<div>${computeStateDisplay(this.localize, stateObj)}</div>`
            : ""
        }
      </div>
    `;
  }

  private handleClick(ev: MouseEvent) {
    const config = (ev.currentTarget as any).entityConf as EntityConfig;
    const entityId = config.entity;
    switch (config.tap_action) {
      case "toggle":
        toggleEntity(this.hass, entityId);
        break;
      case "call-service": {
        const [domain, service] = config.service!.split(".", 2);
        const serviceData = { entity_id: entityId, ...config.service_data };
        this.hass!.callService(domain, service, serviceData);
        break;
      }
      default:
        fireEvent(this, "hass-more-info", { entityId });
    }
  }
}

declare global {
  interface HTMLElementTagNameMap {
    "hui-glance-card": HuiGlanceCard;
  }
}

customElements.define("hui-glance-card", HuiGlanceCard);<|MERGE_RESOLUTION|>--- conflicted
+++ resolved
@@ -31,12 +31,8 @@
   show_name?: boolean;
   show_state?: boolean;
   title?: string;
-<<<<<<< HEAD
-  theming?: "primary";
-=======
   column_width?: string;
   theme?: string;
->>>>>>> 1f642f43
   entities: EntityConfig[];
 }
 
