--- conflicted
+++ resolved
@@ -50,13 +50,8 @@
 import { showEditLovelaceDialog } from "./editor/lovelace-editor/show-edit-lovelace-dialog";
 import { Lovelace } from "./types";
 import { afterNextRender } from "../../common/util/render-status";
-<<<<<<< HEAD
 import { haStyle } from "../../resources/ha-style";
 import { computeRTLDirection } from "../../common/util/compute_rtl";
-=======
-import { haStyle } from "../../resources/styles";
-import { computeRTL, computeRTLDirection } from "../../common/util/compute_rtl";
->>>>>>> 97deed92
 
 // CSS and JS should only be imported once. Modules and HTML are safe.
 const CSS_CACHE = {};
