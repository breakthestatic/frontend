import {
  html,
  LitElement,
  PropertyDeclarations,
  TemplateResult,
  CSSResult,
  css,
} from "lit-element";
import "@material/mwc-button";
import "../../../../components/buttons/ha-call-api-button";

import "../../../../components/ha-card";
import "../../../../components/ha-switch";

// tslint:disable-next-line
import { HaSwitch } from "../../../../components/ha-switch";
import { fireEvent } from "../../../../common/dom/fire_event";
import { HomeAssistant } from "../../../../types";
import { CloudStatusLoggedIn, updateCloudPref } from "../../../../data/cloud";
import { PaperInputElement } from "@polymer/paper-input/paper-input";
import { showSaveSuccessToast } from "../../../../util/toast-saved-success";

export class CloudGooglePref extends LitElement {
  public hass?: HomeAssistant;
  public cloudStatus?: CloudStatusLoggedIn;

  static get properties(): PropertyDeclarations {
    return {
      hass: {},
      cloudStatus: {},
    };
  }

  protected render(): TemplateResult | void {
    if (!this.cloudStatus) {
      return html``;
    }

    const {
      google_enabled,
      google_report_state,
      google_secure_devices_pin,
    } = this.cloudStatus.prefs;

    return html`
      <ha-card
        header=${this.hass!.localize(
          "ui.panel.config.cloud.account.google.title"
        )}
      >
        <div class="switch">
          <ha-switch
            id="google_enabled"
            .checked="${google_enabled}"
            @change="${this._enableToggleChanged}"
          ></ha-switch>
        </div>
        <div class="card-content">
          ${this.hass!.localize("ui.panel.config.cloud.account.google.info")}
          <ul>
            <li>
              <a
                href="https://assistant.google.com/services/a/uid/00000091fd5fb875?hl=en-US"
                target="_blank"
              >
                ${this.hass!.localize(
                  "ui.panel.config.cloud.account.google.enable_ha_skill"
                )}
              </a>
            </li>
            <li>
              <a
                href="https://www.nabucasa.com/config/google_assistant/"
                target="_blank"
              >
                ${this.hass!.localize(
                  "ui.panel.config.cloud.account.google.config_documentation"
                )}
              </a>
            </li>
          </ul>
          ${google_enabled
            ? html`
<<<<<<< HEAD
                <div class="state-reporting">
                  <h3>
                    ${this.hass!.localize(
                      "ui.panel.config.cloud.account.google.enable_state_reporting"
                    )}
                  </h3>
                  <div class="state-reporting-switch">
                    <ha-switch
                      .checked=${google_report_state}
                      @change=${this._reportToggleChanged}
                    ></ha-switch>
                  </div>
                </div>
                <p>
                  ${this.hass!.localize(
                    "ui.panel.config.cloud.account.google.info_state_reporting"
                  )}
                </p>
=======
                <h3>Enable State Reporting</h3>
                <p>
                  If you enable state reporting, Home Assistant will send
                  <b>all</b> state changes of exposed entities to Google. This
                  allows you to always see the latest states in the Google app.
                </p>
                <ha-switch
                  .checked=${google_report_state}
                  @change=${this._reportToggleChanged}
                ></ha-switch>
>>>>>>> 5dea674f

                <div class="secure_devices">
                  <h3>
                    ${this.hass!.localize(
                      "ui.panel.config.cloud.account.google.security_devices"
                    )}
                  </h3>
                  ${this.hass!.localize(
                    "ui.panel.config.cloud.account.google.enter_pin_info"
                  )}
                  <paper-input
                    label="${this.hass!.localize(
                      "ui.panel.config.cloud.account.google.devices_pin"
                    )}"
                    id="google_secure_devices_pin"
                    placeholder="${this.hass!.localize(
                      "ui.panel.config.cloud.account.google.enter_pin_hint"
                    )}"
                    .value=${google_secure_devices_pin || ""}
                    @change="${this._pinChanged}"
                  ></paper-input>
                </div>
              `
            : ""}
        </div>
        <div class="card-actions">
          <ha-call-api-button
            .hass="${this.hass}"
            .disabled="${!google_enabled}"
            path="cloud/google_actions/sync"
          >
            ${this.hass!.localize(
              "ui.panel.config.cloud.account.google.sync_entities"
            )}
          </ha-call-api-button>
          <div class="spacer"></div>
          <a href="/config/cloud/google-assistant">
            <mwc-button
              >${this.hass!.localize(
                "ui.panel.config.cloud.account.google.manage_entities"
              )}</mwc-button
            >
          </a>
        </div>
      </ha-card>
    `;
  }

  private async _enableToggleChanged(ev) {
    const toggle = ev.target as HaSwitch;
    try {
      await updateCloudPref(this.hass!, { [toggle.id]: toggle.checked! });
      fireEvent(this, "ha-refresh-cloud-status");
    } catch (err) {
      toggle.checked = !toggle.checked;
    }
  }

  private async _reportToggleChanged(ev) {
    const toggle = ev.target as HaSwitch;
    try {
      await updateCloudPref(this.hass!, {
        google_report_state: toggle.checked!,
      });
      fireEvent(this, "ha-refresh-cloud-status");
    } catch (err) {
      alert(
        `Unable to ${toggle.checked ? "enable" : "disable"} report state. ${
          err.message
        }`
      );
      toggle.checked = !toggle.checked;
    }
  }

  private async _pinChanged(ev) {
    const input = ev.target as PaperInputElement;
    try {
      await updateCloudPref(this.hass!, {
        [input.id]: input.value || null,
      });
      showSaveSuccessToast(this, this.hass!);
      fireEvent(this, "ha-refresh-cloud-status");
    } catch (err) {
      alert(
        `${this.hass!.localize(
          "ui.panel.config.cloud.account.google.enter_pin_error"
        )} ${err.message}`
      );
      input.value = this.cloudStatus!.prefs.google_secure_devices_pin;
    }
  }

  static get styles(): CSSResult {
    return css`
      a {
        color: var(--primary-color);
      }
      .switch {
        position: absolute;
        right: 24px;
        top: 32px;
      }
      ha-call-api-button {
        color: var(--primary-color);
        font-weight: 500;
      }
      .secure_devices {
        padding-top: 8px;
      }
      paper-input {
        width: 250px;
      }
      .card-actions {
        display: flex;
      }
      .card-actions a {
        text-decoration: none;
      }
      .spacer {
        flex-grow: 1;
      }
      .state-reporting {
        display: flex;
        margin-top: 1.5em;
      }
      .state-reporting + p {
        margin-top: 0.5em;
      }
      h3 {
        margin: 0 0 8px 0;
      }
      .state-reporting h3 {
        flex-grow: 1;
        margin: 0;
      }
      .state-reporting-switch {
        margin-top: 0.25em;
        margin-right: 7px;
        margin-left: 0.5em;
      }
    `;
  }
}

declare global {
  interface HTMLElementTagNameMap {
    "cloud-google-pref": CloudGooglePref;
  }
}

customElements.define("cloud-google-pref", CloudGooglePref);<|MERGE_RESOLUTION|>--- conflicted
+++ resolved
@@ -81,7 +81,6 @@
           </ul>
           ${google_enabled
             ? html`
-<<<<<<< HEAD
                 <div class="state-reporting">
                   <h3>
                     ${this.hass!.localize(
@@ -100,19 +99,6 @@
                     "ui.panel.config.cloud.account.google.info_state_reporting"
                   )}
                 </p>
-=======
-                <h3>Enable State Reporting</h3>
-                <p>
-                  If you enable state reporting, Home Assistant will send
-                  <b>all</b> state changes of exposed entities to Google. This
-                  allows you to always see the latest states in the Google app.
-                </p>
-                <ha-switch
-                  .checked=${google_report_state}
-                  @change=${this._reportToggleChanged}
-                ></ha-switch>
->>>>>>> 5dea674f
-
                 <div class="secure_devices">
                   <h3>
                     ${this.hass!.localize(
