{
  "panel": {
    "energy": "Energy",
    "calendar": "Calendar",
    "config": "Settings",
    "states": "Overview",
    "map": "Map",
    "logbook": "Logbook",
    "history": "History",
    "mailbox": "Mailbox",
    "shopping_list": "Shopping list",
    "developer_tools": "Developer tools",
    "media_browser": "Media",
    "profile": "Profile"
  },
  "state": {
    "default": {
      "on": "On",
      "off": "Off",
      "unknown": "Unknown",
      "unavailable": "Unavailable"
    }
  },
  "state_badge": {
    "default": {
      "unknown": "Unk",
      "unavailable": "Unavai",
      "error": "Error",
      "entity_not_found": "Entity not found"
    },
    "alarm_control_panel": {
      "armed": "Armed",
      "disarmed": "Disarm",
      "armed_home": "[%key:state_badge::alarm_control_panel::armed%]",
      "armed_away": "[%key:state_badge::alarm_control_panel::armed%]",
      "armed_night": "[%key:state_badge::alarm_control_panel::armed%]",
      "armed_vacation": "[%key:state_badge::alarm_control_panel::armed%]",
      "armed_custom_bypass": "[%key:state_badge::alarm_control_panel::armed%]",
      "pending": "Pend",
      "arming": "Arming",
      "disarming": "Disarm",
      "triggered": "Trig"
    },
    "device_tracker": {
      "home": "[%key:state_badge::person::home%]",
      "not_home": "[%key:state_badge::person::not_home%]"
    },
    "person": {
      "home": "Home",
      "not_home": "Away"
    }
  },
  "groups": {
    "owner": "Owner",
    "system-admin": "Administrators",
    "system-users": "Users",
    "system-read-only": "Read-Only Users"
  },
  "config_entry": {
    "disabled_by": {
      "user": "User",
      "integration": "Integration",
      "config_entry": "Config entry",
      "device": "Device"
    },
    "hidden_by": {
      "user": "User",
      "integration": "Integration",
      "device": "Device"
    }
  },
  "ui": {
    "backup": {
      "upload_backup": "Upload backup"
    },
    "card": {
      "alarm_control_panel": {
        "code": "Code",
        "clear_code": "Clear",
        "disarm": "Disarm",
        "arm_home": "Arm home",
        "arm_away": "Arm away",
        "arm_night": "Arm night",
        "arm_vacation": "Arm vacation",
        "arm_custom_bypass": "Custom bypass"
      },
      "area": {
        "area_not_found": "Area not found."
      },
      "automation": {
        "last_triggered": "Last triggered",
        "trigger": "Run actions"
      },
      "button": {
        "press": "Press"
      },
      "camera": {
        "not_available": "Image not available"
      },
      "climate": {
        "currently": "Currently",
        "on_off": "On / off",
        "target_temperature_entity": "{name} target temperature",
        "target_temperature_mode": "{name} target temperature {mode}",
        "current_temperature": "{name} current temperature",
        "heating": "{name} heating",
        "cooling": "{name} cooling",
        "high": "high",
        "low": "low",
        "operation": "Operation",
        "away_mode": "Away mode"
      },
      "counter": {
        "actions": {
          "increment": "increment",
          "decrement": "decrement",
          "reset": "reset"
        }
      },
      "cover": {
        "position": "Position",
        "tilt_position": "Tilt position"
      },
      "fan": {
        "speed": "Speed",
        "preset_mode": "Preset mode",
        "oscillate": "Oscillate",
        "direction": "Direction",
        "forward": "Forward",
        "reverse": "Reverse"
      },
      "humidifier": {
        "humidity": "Target humidity",
        "state": "State",
        "mode": "Mode",
        "target_humidity_entity": "{name} target humidity",
        "current_humidity_entity": "{name} current humidity",
        "humidifying": "{name} humidifying",
        "drying": "{name} drying",
        "on_entity": "{name} on"
      },
      "lawn_mower": {
        "actions": {
          "resume_mowing": "Resume mowing",
          "start_mowing": "Start mowing",
          "dock": "Return to dock"
        }
      },
      "light": {
        "brightness": "Brightness",
        "color_temperature": "Color temperature",
        "white_value": "White brightness",
        "color_brightness": "Color brightness",
        "cold_white_value": "Cold white brightness",
        "warm_white_value": "Warm white brightness",
        "effect": "Effect"
      },
      "lock": {
        "code": "[%key:ui::card::alarm_control_panel::code%]",
        "lock": "Lock",
        "unlock": "Unlock",
        "open": "Open"
      },
      "media_player": {
        "source": "Source",
        "sound_mode": "Sound mode",
        "browse_media": "Browse media",
        "turn_on": "Turn on",
        "turn_off": "Turn off",
        "media_play": "Play",
        "media_play_pause": "Play/pause",
        "media_pause": "Pause",
        "media_stop": "Stop",
        "media_next_track": "Next track",
        "media_previous_track": "Previous track",
        "media_volume_up": "Volume up",
        "media_volume_down": "Volume down",
        "media_volume_mute": "Volume mute",
        "media_volume_unmute": "Volume unmute",
        "repeat_set": "Repeat mode",
        "shuffle_set": "Shuffle",
        "text_to_speak": "Text to speak",
        "nothing_playing": "Nothing playing"
      },
      "persistent_notification": {
        "dismiss": "Dismiss"
      },
      "scene": {
        "activate": "Activate"
      },
      "script": {
        "run": "[%key:ui::card::service::run%]",
        "cancel": "Cancel",
        "cancel_multiple": "Cancel {number}"
      },
      "service": {
        "run": "Run"
      },
      "update": {
        "installing": "Installing",
        "installing_with_progress": "Installing ({progress}%)",
        "up_to_date": "Up-to-date"
      },
      "text": {
        "emtpy_value": "(empty value)"
      },
      "timer": {
        "actions": {
          "start": "start",
          "pause": "pause",
          "cancel": "cancel",
          "finish": "finish"
        }
      },
      "tile": {
        "not_found": "Entity not found"
      },
      "vacuum": {
        "actions": {
          "resume_cleaning": "Resume cleaning",
          "return_to_base": "Return to dock",
          "start_cleaning": "Start cleaning",
          "turn_on": "Turn on",
          "turn_off": "Turn off"
        }
      },
      "water_heater": {
        "currently": "Currently",
        "on_off": "On / off",
        "target_temperature": "Target temperature",
        "operation": "Operation",
        "away_mode": "Away mode"
      },
      "weather": {
        "attributes": {
          "air_pressure": "Air pressure",
          "humidity": "Humidity",
          "temperature": "Temperature",
          "visibility": "Visibility",
          "wind_speed": "Wind speed",
          "precipitation": "Precipitation"
        },
        "cardinal_direction": {
          "e": "E",
          "ene": "ENE",
          "ese": "ESE",
          "n": "N",
          "ne": "NE",
          "nne": "NNE",
          "nw": "NW",
          "nnw": "NNW",
          "s": "S",
          "se": "SE",
          "sse": "SSE",
          "ssw": "SSW",
          "sw": "SW",
          "w": "W",
          "wnw": "WNW",
          "wsw": "WSW"
        },
        "day": "Day",
        "night": "Night",
        "forecast": "Forecast",
        "forecast_daily": "Forecast daily",
        "forecast_hourly": "Forecast hourly",
        "forecast_twice_daily": "Forecast twice daily",
        "high": "High",
        "low": "Low"
      }
    },
    "common": {
      "and": "and",
      "continue": "Continue",
      "previous": "Previous",
      "loading": "Loading",
      "refresh": "Refresh",
      "cancel": "Cancel",
      "delete": "Delete",
      "duplicate": "Duplicate",
      "remove": "Remove",
      "enable": "Enable",
      "disable": "Disable",
      "hide": "Hide",
      "close": "Close",
      "clear": "Clear",
      "leave": "Leave",
      "stay": "Stay",
      "next": "Next",
      "back": "Back",
      "undo": "Undo",
      "move": "Move",
      "save": "Save",
      "edit": "Edit",
      "submit": "Submit",
      "rename": "Rename",
      "search": "[%key:ui::components::data-table::search%]",
      "ok": "OK",
      "yes": "Yes",
      "no": "No",
      "not_now": "Not now",
      "skip": "Skip",
      "menu": "Menu",
      "overflow_menu": "Overflow menu",
      "help": "Help",
      "successfully_saved": "Successfully saved",
      "successfully_deleted": "Successfully deleted",
      "error_required": "Required",
      "copied": "Copied",
      "copied_clipboard": "Copied to clipboard"
    },
    "components": {
      "selectors": {
        "media": {
          "pick_media_player": "Select media player",
          "browse_not_supported": "Media player does not support browsing media.",
          "pick_media": "Pick media",
          "browse_media": "Browse media",
          "manual": "Manually enter media ID",
          "media_content_id": "Media content ID",
          "media_content_type": "Media content type"
        },
        "file": {
          "upload_failed": "Upload failed",
          "unknown_file": "Unknown file"
        }
      },
      "logbook": {
        "entries_not_found": "No logbook events found.",
        "triggered_by": "triggered by",
        "triggered_by_automation": "triggered by automation",
        "triggered_by_script": "triggered by script",
        "triggered_by_service": "triggered by service",
        "triggered_by_numeric_state_of": "triggered by numeric state of",
        "triggered_by_state_of": "triggered by state of",
        "triggered_by_event": "triggered by event",
        "triggered_by_time": "triggered by time",
        "triggered_by_time_pattern": "triggered by time pattern",
        "triggered_by_homeassistant_stopping": "triggered by Home Assistant stopping",
        "triggered_by_homeassistant_starting": "triggered by Home Assistant starting",
        "show_trace": "[%key:ui::panel::config::automation::editor::show_trace%]",
        "retrieval_error": "Could not load logbook",
        "not_loaded": "[%key:ui::dialogs::helper_settings::platform_not_loaded%]",
        "messages": {
          "was_away": "was detected away",
          "was_at_state": "was detected at {state}",
          "rose": "rose",
          "set": "set",
          "was_low": "was low",
          "was_normal": "was normal",
          "was_connected": "was connected",
          "was_disconnected": "was disconnected",
          "was_opened": "was opened",
          "was_closed": "was closed",
          "is_opening": "is opening",
          "is_closing": "is closing",
          "was_unlocked": "was unlocked",
          "was_locked": "was locked",
          "is_unlocking": "is unlocking",
          "is_locking": "is locking",
          "is_jammed": "is jammed",
          "was_plugged_in": "was plugged in",
          "was_unplugged": "was unplugged",
          "was_at_home": "was detected at home",
          "was_unsafe": "was unsafe",
          "was_safe": "was safe",
          "detected_device_class": "detected {device_class}",
          "cleared_device_class": "cleared (no {device_class} detected)",
          "turned_off": "turned off",
          "turned_on": "turned on",
          "changed_to_state": "changed to {state}",
          "became_unavailable": "became unavailable",
          "became_unknown": "became unknown",
          "detected_tampering": "detected tampering",
          "cleared_tampering": "cleared tampering",
          "detected_event": "{event_type} event detected",
          "detected_event_no_type": "detected an event",
          "detected_unknown_event": "detected an unknown event"
        }
      },
      "entity": {
        "entity-picker": {
          "entity": "Entity",
          "edit": "Edit",
          "clear": "Clear",
          "no_entities": "You don't have any entities",
          "no_match": "No matching entities found",
          "show_entities": "Show entities"
        },
        "entity-attribute-picker": {
          "attribute": "Attribute",
          "show_attributes": "Show attributes"
        },
        "entity-state-picker": {
          "state": "State"
        }
      },
      "target-picker": {
        "expand": "Expand",
        "expand_area_id": "Split this area into separate devices and entities.",
        "expand_device_id": "Split this device into separate entities.",
        "remove": "Remove",
        "remove_area_id": "Remove area",
        "remove_device_id": "Remove device",
        "remove_entity_id": "Remove entity",
        "add_area_id": "Choose area",
        "add_device_id": "Choose device",
        "add_entity_id": "Choose entity"
      },
      "config-entry-picker": {
        "config_entry": "Integration"
      },
      "coversation-agent-picker": {
        "conversation_agent": "Conversation agent",
        "none": "None"
      },
      "pipeline-picker": {
        "pipeline": "Assistant",
        "preferred": "Preferred assistant ({preferred})",
        "last_used": "Last used assistant"
      },
      "theme-picker": {
        "theme": "Theme",
        "no_theme": "No theme"
      },
      "language-picker": {
        "language": "Language",
        "no_languages": "No languages available"
      },
      "tts-picker": {
        "tts": "Text-to-speech",
        "none": "None"
      },
      "tts-voice-picker": {
        "voice": "Voice",
        "none": "None"
      },
      "user-picker": {
        "no_user": "No user",
        "add_user": "Add user",
        "remove_user": "Remove user"
      },
      "blueprint-picker": {
        "select_blueprint": "Select a blueprint"
      },
      "device-picker": {
        "clear": "Clear",
        "toggle": "Toggle",
        "show_devices": "Show devices",
        "no_devices": "You don't have any devices",
        "no_match": "No matching devices found",
        "device": "Device",
        "no_area": "No area"
      },
      "area-picker": {
        "clear": "Clear",
        "show_areas": "Show areas",
        "area": "Area",
        "add_new_sugestion": "Add new area ''{name}''",
        "add_new": "Add new area…",
        "no_areas": "You don't have any areas",
        "no_match": "No matching areas found",
        "add_dialog": {
          "title": "Add new area",
          "text": "Enter the name of the new area.",
          "name": "Name",
          "add": "Add",
          "failed_create_area": "Failed to create area."
        }
      },
      "statistic-picker": {
        "statistic": "Statistic",
        "no_statistics": "You don't have any statistics",
        "no_match": "No matching statistics found",
        "missing_entity": "Why is my entity not listed?",
        "learn_more": "Learn more about statistics"
      },
      "addon-picker": {
        "addon": "Add-on",
        "error": {
          "no_supervisor": "Add-ons are not supported on your installation.",
          "fetch_addons": "There was an error loading add-ons."
        }
      },
      "mount-picker": {
        "mount": "Location",
        "use_datadisk": "Use data disk for backup",
        "error": {
          "no_supervisor": "Storage is not supported on your installation.",
          "fetch_mounts": "There was an error loading the locations."
        }
      },
      "stt-picker": {
        "stt": "Speech-to-text",
        "none": "None"
      },
      "related-filter-menu": {
        "filter": "Filter",
        "filter_by_entity": "Filter by entity",
        "filter_by_device": "Filter by device",
        "filter_by_area": "Filter by area",
        "filtered_by_entity": "entity: {entity_name}",
        "filtered_by_device": "device: {device_name}",
        "filtered_by_area": "area: {area_name}"
      },
      "file-upload": {
        "uploading": "Uploading...",
        "uploading_name": "Uploading {name}",
        "label": "Add file",
        "secondary": "Or drop your file here",
        "unsupported_format": "Unsupported format, please choose a JPEG, PNG, or GIF image."
      },
      "picture-upload": {
        "label": "Add picture",
        "change_picture": "Change picture",
        "current_image_alt": "Current picture",
        "supported_formats": "Supports JPEG, PNG, or GIF image.",
        "unsupported_format": "Unsupported format, please choose a JPEG, PNG, or GIF image."
      },
      "date-range-picker": {
        "start_date": "Start date",
        "end_date": "End date",
        "select": "Select",
        "ranges": {
          "today": "Today",
          "yesterday": "Yesterday",
          "this_week": "This week",
          "last_week": "Last week"
        }
      },
      "relative_time": {
        "never": "Never"
      },
      "absolute_time": {
        "never": "[%key:ui::components::relative_time::never%]"
      },
      "history_charts": {
        "history_disabled": "History integration disabled",
        "loading_history": "Loading state history…",
        "no_history_found": "No state history found.",
        "error": "Unable to load history",
        "duration": "Duration"
      },
      "map": {
        "error": "Unable to load map"
      },
      "statistics_charts": {
        "loading_statistics": "Loading statistics…",
        "no_statistics_found": "No statistics found.",
        "statistic_types": {
          "min": "min",
          "max": "max",
          "mean": "mean",
          "state": "state",
          "sum": "sum",
          "change": "change"
        }
      },
      "service-picker": {
        "service": "Service"
      },
      "service-control": {
        "required": "This field is required",
        "target": "Targets",
        "target_description": "What should this service use as targeted areas, devices or entities.",
        "data": "Service data",
        "integration_doc": "Integration documentation"
      },
      "related-items": {
        "no_related_found": "No related items found.",
        "integration": "Integration",
        "device": "Device",
        "area": "Area",
        "entity": "Related entities",
        "group": "Part of the following groups",
        "scene": "Part of the following scenes",
        "script": "Part of the following scripts",
        "automation": "Part of the following automations",
        "blueprint": "Using blueprint"
      },
      "data-table": {
        "search": "Search",
        "no-data": "No data",
        "filtering_by": "Filtering by",
        "hidden": "{number} hidden",
        "clear": "Clear"
      },
      "media-browser": {
        "tts": {
          "message": "Message",
          "example_message": "Hello {name}, you can play any text on any supported media player!",
          "language": "Language",
          "gender": "Gender",
          "gender_male": "Male",
          "gender_female": "Female",
          "action_play": "Say",
          "action_pick": "Select",
          "set_as_default": "Set as default options",
          "faild_to_store_defaults": "Failed to store defaults: {error}"
        },
        "pick": "Pick",
        "play": "Play",
        "play-media": "Play media",
        "pick-media": "Pick media",
        "no_items": "No items",
        "not_shown": "{count} incompatible {count, plural,\n  one {item}\n  other {items}\n} hidden",
        "choose_player": "Choose player",
        "media-player-browser": "Media",
        "web-browser": "Web browser",
        "media_player": "Media player",
        "audio_not_supported": "Your browser does not support the audio element.",
        "video_not_supported": "Your browser does not support the video element.",
        "media_not_supported": "The Browser Media Player does not support this type of media",
        "media_browsing_error": "Media browsing error",
        "learn_adding_local_media": "Learn more about adding media in the {documentation}.",
        "local_media_files": "Place your video, audio and image files in the media directory to be able to browse and play them in the browser or on supported media players.",
        "documentation": "documentation",
        "no_local_media_found": "No local media found",
        "no_media_folder": "It looks like you have not yet created a media directory.",
        "setup_local_help": "Check the {documentation} on how to setup local media.",
        "file_management": {
          "title": "Media management",
          "manage": "Manage",
          "no_items": "No media items found",
          "folders_not_supported": "Folders cannot be managed via the UI.",
          "highlight_button": "Click here to upload your first media",
          "upload_failed": "Upload failed: {reason}",
          "add_media": "Add media",
          "uploading": "Uploading {count} {count, plural,\n  one {file}\n  other {files}\n}",
          "confirm_delete": "Do you want to delete {count} {count, plural,\n  one {file}\n  other {files}\n}?",
          "delete": "Delete {count}",
          "deleting": "Deleting {count}",
          "tip_media_storage": "[%key:ui::panel::config::tips::media_storage%]",
          "tip_storage_panel": "[%key:ui::panel::config::storage::caption%]"
        },
        "class": {
          "album": "Album",
          "app": "App",
          "artist": "Artist",
          "channel": "Channel",
          "composer": "Composer",
          "contributing_artist": "Contributing artist",
          "directory": "Library",
          "episode": "Episode",
          "game": "Game",
          "genre": "Genre",
          "image": "Image",
          "movie": "Movie",
          "music": "Music",
          "playlist": "Playlist",
          "podcast": "Podcast",
          "season": "Season",
          "track": "Track",
          "tv_show": "TV Show",
          "url": "URL",
          "video": "Video"
        },
        "media_player_unavailable": "The selected media player is unavailable."
      },
      "calendar": {
        "label": "Calendar",
        "my_calendars": "My calendars",
        "today": "Today",
        "event_retrieval_error": "Could not retrieve events for calendars:",
        "event": {
          "add": "Add event",
          "delete": "Delete event",
          "edit": "Edit event",
          "save": "Save event",
          "all_day": "All day",
          "start": "Start",
          "end": "End",
          "invalid_duration": "The duration of the event is not valid. Please check start and end date.",
          "not_all_required_fields": "Not all required fields are filled in",
          "end_auto_adjusted": "Event end was adjusted to prevent negative duration",
          "confirm_delete": {
            "delete": "Delete event",
            "delete_this": "Delete only this event",
            "delete_future": "Delete all future events",
            "prompt": "Do you want to delete this event?",
            "recurring_prompt": "Do you want to delete only this event, or this and all future occurrences of the event?"
          },
          "confirm_update": {
            "update": "Update event",
            "update_this": "Update only this event",
            "update_future": "Update all future events",
            "recurring_prompt": "Do you want to update only this event, or this and all future occurrences of the event?"
          },
          "repeat": {
            "label": "Repeat",
            "freq": {
              "none": "No repeat",
              "label": "Repeat",
              "yearly": "Yearly",
              "monthly": "Monthly",
              "weekly": "Weekly",
              "daily": "Daily"
            },
            "interval": {
              "label": "Repeat interval",
              "monthly": "months",
              "weekly": "weeks",
              "daily": "days"
            },
            "monthly": {
              "label": "Repeat monthly"
            },
            "weekly": {
              "weekday": {
                "su": "Sun",
                "mo": "Mon",
                "tu": "Tue",
                "we": "Wed",
                "th": "Thu",
                "fr": "Fri",
                "sa": "Sat"
              }
            },
            "end": {
              "label": "End",
              "never": "Never",
              "after": "After",
              "on": "On"
            },
            "end_on": {
              "label": "End on"
            },
            "end_after": {
              "label": "End after",
              "ocurrences": "ocurrences"
            }
          },
          "rrule": {
            "every": "every",
            "years": "years",
            "year": "year",
            "months": "months",
            "month": "month",
            "weeks": "weeks",
            "week": "week",
            "weekdays": "weekdays",
            "weekday": "weekday",
            "days": "days",
            "day": "day",
            "until": "until",
            "for": "for",
            "in": "in",
            "on": "on",
            "on the": "on the",
            "and": "and",
            "or": "or",
            "at": "at",
            "last": "last",
            "time": "time",
            "times": "times"
          },
          "summary": "Summary",
          "description": "Description"
        }
      },
      "attributes": {
        "expansion_header": "Attributes"
      },
      "qr-scanner": {
        "select_camera": "Select camera",
        "only_https_supported": "You can only use your camera to scan a QR code when using HTTPS.",
        "not_supported": "Your browser doesn't support QR scanning.",
        "manual_input": "You can scan the QR code with another QR scanner and paste the code in the input below",
        "enter_qr_code": "Enter QR code value"
      },
      "climate-control": {
        "temperature_up": "Increase temperature",
        "temperature_down": "Decrease temperature"
      }
    },
    "dialogs": {
      "quick-bar": {
        "commands": {
          "reload": {
            "all": "[%key:ui::panel::developer-tools::tabs::yaml::section::reloading::all%]",
            "reload": "[%key:ui::panel::developer-tools::tabs::yaml::section::reloading::reload%]",
            "core": "[%key:ui::panel::developer-tools::tabs::yaml::section::reloading::core%]",
            "group": "[%key:ui::panel::developer-tools::tabs::yaml::section::reloading::group%]",
            "automation": "[%key:ui::panel::developer-tools::tabs::yaml::section::reloading::automation%]",
            "script": "[%key:ui::panel::developer-tools::tabs::yaml::section::reloading::script%]",
            "scene": "[%key:ui::panel::developer-tools::tabs::yaml::section::reloading::scene%]",
            "person": "[%key:ui::panel::developer-tools::tabs::yaml::section::reloading::person%]",
            "zone": "[%key:ui::panel::developer-tools::tabs::yaml::section::reloading::zone%]",
            "input_boolean": "[%key:ui::panel::developer-tools::tabs::yaml::section::reloading::input_boolean%]",
            "input_text": "[%key:ui::panel::developer-tools::tabs::yaml::section::reloading::input_text%]",
            "input_number": "[%key:ui::panel::developer-tools::tabs::yaml::section::reloading::input_number%]",
            "input_datetime": "[%key:ui::panel::developer-tools::tabs::yaml::section::reloading::input_datetime%]",
            "input_select": "[%key:ui::panel::developer-tools::tabs::yaml::section::reloading::input_select%]",
            "template": "[%key:ui::panel::developer-tools::tabs::yaml::section::reloading::template%]",
            "universal": "[%key:ui::panel::developer-tools::tabs::yaml::section::reloading::universal%]",
            "rest": "[%key:ui::panel::developer-tools::tabs::yaml::section::reloading::rest%]",
            "command_line": "[%key:ui::panel::developer-tools::tabs::yaml::section::reloading::command_line%]",
            "filter": "[%key:ui::panel::developer-tools::tabs::yaml::section::reloading::filter%]",
            "statistics": "[%key:ui::panel::developer-tools::tabs::yaml::section::reloading::statistics%]",
            "generic": "[%key:ui::panel::developer-tools::tabs::yaml::section::reloading::generic%]",
            "generic_thermostat": "[%key:ui::panel::developer-tools::tabs::yaml::section::reloading::generic_thermostat%]",
            "homekit": "[%key:ui::panel::developer-tools::tabs::yaml::section::reloading::homekit%]",
            "min_max": "[%key:ui::panel::developer-tools::tabs::yaml::section::reloading::min_max%]",
            "history_stats": "[%key:ui::panel::developer-tools::tabs::yaml::section::reloading::history_stats%]",
            "trend": "[%key:ui::panel::developer-tools::tabs::yaml::section::reloading::trend%]",
            "ping": "[%key:ui::panel::developer-tools::tabs::yaml::section::reloading::ping%]",
            "filesize": "[%key:ui::panel::developer-tools::tabs::yaml::section::reloading::filesize%]",
            "telegram": "[%key:ui::panel::developer-tools::tabs::yaml::section::reloading::telegram%]",
            "smtp": "[%key:ui::panel::developer-tools::tabs::yaml::section::reloading::smtp%]",
            "mqtt": "[%key:ui::panel::developer-tools::tabs::yaml::section::reloading::mqtt%]",
            "rpi_gpio": "[%key:ui::panel::developer-tools::tabs::yaml::section::reloading::rpi_gpio%]",
            "themes": "[%key:ui::panel::developer-tools::tabs::yaml::section::reloading::themes%]"
          },
          "server_control": {
            "perform_action": "{action} server",
            "restart": "[%key:ui::panel::developer-tools::tabs::yaml::section::server_management::restart%]",
            "stop": "[%key:ui::panel::developer-tools::tabs::yaml::section::server_management::stop%]"
          },
          "types": {
            "reload": "Reload",
            "navigation": "Navigate",
            "server_control": "Server"
          },
          "navigation": {
            "logs": "[%key:ui::panel::config::logs::caption%]",
            "automation": "[%key:ui::panel::config::automation::caption%]",
            "script": "[%key:ui::panel::config::script::caption%]",
            "integrations": "[%key:ui::panel::config::integrations::caption%]",
            "areas": "[%key:ui::panel::config::areas::caption%]",
            "scene": "[%key:ui::panel::config::scene::caption%]",
            "helpers": "[%key:ui::panel::config::helpers::caption%]",
            "tags": "[%key:ui::panel::config::tag::caption%]",
            "person": "[%key:ui::panel::config::person::caption%]",
            "devices": "[%key:ui::panel::config::devices::caption%]",
            "entities": "[%key:ui::panel::config::entities::caption%]",
            "energy": "Energy Configuration",
            "lovelace": "[%key:ui::panel::config::lovelace::caption%]",
            "zone": "[%key:ui::panel::config::zone::caption%]",
            "users": "[%key:ui::panel::config::users::caption%]",
            "info": "[%key:ui::panel::config::info::caption%]",
            "network": "[%key:ui::panel::config::network::caption%]",
            "updates": "[%key:ui::panel::config::updates::caption%]",
            "hardware": "[%key:ui::panel::config::hardware::caption%]",
            "storage": "[%key:ui::panel::config::storage::caption%]",
            "general": "[%key:ui::panel::config::core::caption%]",
            "backups": "[%key:ui::panel::config::backup::caption%]",
            "backup": "[%key:ui::panel::config::backup::caption%]",
            "analytics": "[%key:ui::panel::config::analytics::caption%]",
            "system_health": "[%key:ui::panel::config::system_health::caption%]",
            "blueprint": "[%key:ui::panel::config::blueprint::caption%]",
            "server_control": "[%key:ui::panel::developer-tools::tabs::yaml::title%]",
            "system": "[%key:ui::panel::config::dashboard::system::main%]",
            "addon_dashboard": "Add-on Dashboard",
            "addon_store": "Add-on Store",
            "addon_info": "{addon} Info"
          }
        },
        "filter_placeholder": "Entity filter",
        "title": "Quick search",
        "key_c_hint": "Press 'c' on any page to open the search bar",
        "nothing_found": "Nothing found!"
      },
      "voice_command": {
        "title": "Assist",
        "did_not_hear": "Home Assistant did not hear anything",
        "did_not_understand": "Didn't quite get that",
        "found": "I found the following for you:",
        "error": "Oops, an error has occurred",
        "how_can_i_help": "How can I assist?",
        "input_label": "Enter a request",
        "send_text": "Send text",
        "start_listening": "Start listening",
        "manage_assistants": "Manage assistants",
        "not_supported_microphone_browser": "Your connection to Home Assistant is not secured using HTTPS. This causes browsers to block Home Assistant from accessing the microphone.",
        "not_supported_microphone_documentation": "Visit {documentation_link} to learn how to use a secure URL",
        "not_supported_microphone_documentation_link": "the documentation"
      },
      "generic": {
        "cancel": "Cancel",
        "ok": "OK",
        "default_confirmation_title": "Are you sure?",
        "close": "Close"
      },
      "image_cropper": {
        "crop": "Crop",
        "crop_image": "Picture to crop"
      },
      "date-picker": {
        "today": "Today"
      },
      "more_info_control": {
        "dismiss": "Dismiss dialog",
        "settings": "Settings",
        "edit": "Edit entity",
        "details": "Details",
        "back_to_info": "Back to info",
        "related": "Related",
        "history": "History",
        "logbook": "Logbook",
        "device_info": "Device info",
        "last_changed": "Last changed",
        "last_updated": "Last updated",
        "show_more": "Show more",
        "turn_on": "Turn on",
        "turn_off": "Turn off",
        "toggle": "Toggle",
        "exit_edit_mode": "Exit edit mode",
        "script": {
          "last_action": "Last action",
          "last_triggered": "Last triggered"
        },
        "sun": {
          "elevation": "Elevation",
          "rising": "Rising",
          "setting": "Setting"
        },
        "update": {
          "installed_version": "Installed version",
          "latest_version": "Latest version",
          "release_announcement": "Read release announcement",
          "skip": "Skip",
          "clear_skipped": "Clear skipped",
          "install": "Install",
          "create_backup": "Create backup before updating"
        },
        "updater": {
          "title": "Update instructions"
        },
        "remote": {
          "activity": "Current activity"
        },
        "restored": {
          "no_longer_provided": "This entity is no longer being provided by the {integration} integration. If the entity is no longer in use, delete it in settings."
        },
        "vacuum": {
          "status": "Status",
          "commands": "Vacuum cleaner commands:",
          "fan_speed": "Fan speed",
          "start": "Start",
          "pause": "Pause",
          "stop": "Stop",
          "clean_spot": "Clean spot",
          "locate": "Locate",
          "return_home": "Return home",
          "start_pause": "Start/pause"
        },
        "person": {
          "create_zone": "Create zone from current location"
        },
        "cover": {
          "open_cover": "Open cover",
          "close_cover": "Close cover",
          "open_tilt_cover": "Open cover tilt",
          "close_tilt_cover": "Close cover tilt",
          "stop_cover": "Stop cover",
          "switch_mode": {
            "button": "Switch to button mode",
            "position": "Switch to position mode"
          }
        },
        "zone": {
          "graph_unit": "People in zone"
        },
        "light": {
          "edit_mode": "Edit favorite colors",
          "toggle": "Toggle",
          "color": "Color",
          "color_temp": "Temperature",
          "set_white": "Set white",
          "select_effect": "Select effect",
          "brightness": "Brightness",
          "color_picker": {
            "title": "Change color",
            "mode": {
              "color": "Color",
              "color_temp": "Temperature"
            }
          },
          "favorite_color": {
            "set": "Set favorite color {number}",
            "edit": "Edit favorite color {number}",
            "delete": "Delete favorite color {number}",
            "delete_confirm_title": "Delete favorite color?",
            "delete_confirm_text": "This favorite color will be permanently deleted.",
            "delete_confirm_action": "Delete",
            "add": "Add new favorite color",
            "edit_title": "Edit favorite color",
            "add_title": "Add favorite color"
          }
        },
        "fan": {
          "set_forward_direction": "Set forward direction",
          "set_reverse_direction": "Set reverse direction",
          "turn_on_oscillating": "Turn on oscillating",
          "turn_off_oscillating": "Turn off oscillating",
          "speed": {
            "low": "Low",
            "medium": "Medium",
            "high": "High"
          }
        },
        "alarm_control_panel": {
          "modes_label": "Modes",
          "modes": {
            "armed_away": "Away",
            "armed_home": "Home",
            "armed_night": "Night",
            "armed_vacation": "Vacation",
            "armed_custom_bypass": "Custom",
            "disarmed": "Disarmed"
          },
          "disarm_title": "Disarm",
          "disarm_action": "Disarm",
          "arm_title": "Arm",
          "arm_action": "Arm"
        },
        "lock": {
          "open": "Open",
          "lock": "Lock",
          "unlock": "Unlock"
        },
        "climate": {
          "target_label": "{action} to target",
          "target": "Target",
          "humidity_target": "Humidity target"
        },
        "humidifier": {
          "target_label": "[%key:ui::dialogs::more_info_control::climate::target_label%]",
          "target": "[%key:ui::dialogs::more_info_control::climate::target%]"
        },
        "lawn_mower": {
          "activity": "Activity",
          "commands": "Lawn mower commands:",
          "start_mowing": "Start mowing",
          "pause": "Pause",
          "dock": "Return to dock"
        },
        "water_heater": {
          "target": "[%key:ui::dialogs::more_info_control::climate::target%]"
        }
      },
      "entity_registry": {
        "settings": "Settings",
        "control": "Control",
        "related": "Related",
        "dismiss": "Dismiss",
        "no_unique_id": "This entity (''{entity_id}'') does not have a unique ID, therefore its settings cannot be managed from the UI. See the {faq_link} for more detail.",
        "faq": "documentation",
        "editor": {
          "name": "Name",
          "icon": "Icon",
          "icon_error": "Icons should be in the format 'prefix:iconname', e.g. 'mdi:home'",
          "default_code": "Default code",
          "default_code_error": "Code does not match code format",
          "entity_id": "Entity ID",
          "unit_of_measurement": "Unit of measurement",
          "precipitation_unit": "Precipitation unit",
          "precision": "Display precision",
          "precision_default": "Default ({value})",
          "pressure_unit": "Barometric pressure unit",
          "temperature_unit": "Temperature unit",
          "visibility_unit": "Visibility unit",
          "wind_speed_unit": "Wind speed unit",
          "device_class": "Show as",
          "switch_as_x": "Show switch as",
          "device_classes": {
            "binary_sensor": {
              "door": "Door",
              "garage_door": "Garage door",
              "window": "Window",
              "opening": "Opening",
              "battery": "Battery",
              "battery_charging": "Battery charging",
              "carbon_monoxide": "Carbon monoxide",
              "cold": "Cold",
              "connectivity": "Connectivity",
              "gas": "Gas",
              "heat": "Heat",
              "light": "Light",
              "lock": "Lock",
              "moisture": "Moisture",
              "motion": "Motion",
              "moving": "Moving",
              "occupancy": "Occupancy",
              "plug": "Plug",
              "power": "Power",
              "presence": "Presence",
              "problem": "Problem",
              "running": "Running",
              "safety": "Safety",
              "smoke": "Smoke",
              "sound": "Sound",
              "tamper": "Tamper",
              "update": "Update",
              "vibration": "Vibration"
            },
            "cover": {
              "door": "Door",
              "garage": "Garage door",
              "gate": "Gate",
              "window": "Window",
              "shade": "Shade",
              "awning": "Awning",
              "blind": "Blind",
              "curtain": "Curtain",
              "damper": "Damper",
              "shutter": "Shutter"
            },
            "switch": {
              "outlet": "Outlet"
            }
          },
          "unavailable": "This entity is unavailable.",
          "entity_status": "Entity status",
          "change_area": "Change Area",
          "enabled_label": "Enabled",
          "disabled_label": "Disabled",
          "enabled_cause": "Cannot change status. Disabled by {cause}.",
          "visible_label": "Visible",
          "hidden_cause": "Hidden by {cause}.",
          "device_disabled": "The device of this entity is disabled.",
          "entity_disabled": "This entity is disabled.",
          "enable_entity": "Enable",
          "open_device_settings": "Open device settings",
          "switch_as_x_confirm": "This switch will be hidden and a new {domain} will be added. Your existing configurations using the switch will continue to work.",
          "switch_as_x_remove_confirm": "This {domain} will be removed and the original switch will be visible again. Your existing configurations using the {domain} will no longer work!",
          "switch_as_x_change_confirm": "This {domain_1} will be removed and will be replaced by a new {domain_2}. Your existing configurations using the {domain_1} will no longer work!",
          "enabled_description": "Disabled entities will not be added to Home Assistant.",
          "enabled_delay_confirm": "The enabled entities will be added to Home Assistant in {delay} seconds",
          "enabled_restart_confirm": "Restart Home Assistant to finish enabling the entities",
          "hidden_description": "Hidden entities will not be shown on your dashboard or included when indirectly referenced (ie via an area or device). Their history is still tracked and you can still interact with them with services.",
          "delete": "Delete",
          "confirm_delete": "Are you sure you want to delete this entity?",
          "update": "Update",
          "note": "Note: This might not work yet with all integrations.",
          "use_device_area": "Use device area",
          "change_device_settings": "You can {link} in the device settings",
          "change_device_area_link": "change the device area",
          "configure_state": "{integration} options",
          "configure_state_secondary": "Specific options for {integration}",
          "stream": {
            "preload_stream": "Preload camera stream",
            "preload_stream_description": "This keeps the camera stream open in the background so it shows quicker. Warning! This is device intensive.",
            "stream_orientation": "Camera stream orientation",
            "stream_orientation_description": "The orientation transformation to use for the camera stream.",
            "stream_orientation_1": "No orientation transform",
            "stream_orientation_2": "Mirror",
            "stream_orientation_3": "Rotate 180",
            "stream_orientation_4": "Flip",
            "stream_orientation_5": "Rotate left and flip",
            "stream_orientation_6": "Rotate left",
            "stream_orientation_7": "Rotate right and flip",
            "stream_orientation_8": "Rotate right"
          },
          "voice_assistants": "[%key:ui::panel::config::dashboard::voice_assistants::main%]",
          "no_aliases": "Configure aliases and expose settings for voice assistants"
        }
      },
      "device-registry-detail": {
        "name": "[%key:ui::panel::config::devices::name%]",
        "enabled_label": "[%key:ui::panel::config::devices::enabled_label%]",
        "enabled_cause": "[%key:ui::panel::config::devices::enabled_cause%]",
        "type": {
          "device_heading": "[%key:ui::panel::config::devices::type::device_heading%]",
          "device": "[%key:ui::panel::config::devices::type::device%]",
          "service_heading": "[%key:ui::panel::config::devices::type::service_heading%]",
          "service": "[%key:ui::panel::config::devices::type::service%]"
        },
        "enabled_description": "[%key:ui::panel::config::devices::enabled_description%]",
        "update": "[%key:ui::panel::config::devices::update%]",
        "unknown_error": "[%key:ui::panel::config::devices::unknown_error%]"
      },
      "voice-settings": {
        "expose_header": "Expose",
        "aliases_header": "Aliases",
        "aliases_description": "Aliases are supported by Assist and Google Assistant.",
        "aliases_no_unique_id": "Aliases are not supported for entities without an unique id. See the {faq_link} for more detail.",
        "ask_pin": "Ask for PIN",
        "manual_config": "Managed in configuration.yaml",
        "unsupported": "Unsupported",
        "view_entity": "More info about entity"
      },
      "restart": {
        "heading": "Restart Home Assistant",
        "advanced_options": "Advanced options",
        "reload": {
          "title": "Quick reload",
          "description": "Load new YAML configurations without a restart.",
          "reloading": "Reloading configuration",
          "failed": "Failed to reload configuration"
        },
        "restart": {
          "title": "Restart Home Assistant",
          "description": "Interrupts all running automations and scripts.",
          "confirm_title": "Restart Home Assistant?",
          "confirm_description": "This will interrupt all running automations and scripts.",
          "confirm_action": "Restart",
          "failed": "Failed to restart Home Assistant"
        },
        "reboot": {
          "title": "Reboot system",
          "description": "Restart the system running Home Assistant and all Add-ons.",
          "confirm_title": "Reboot system?",
          "confirm_description": "This will reboot the complete system which includes Home Assistant and all the add-ons.",
          "confirm_action": "Reboot",
          "rebooting": "Rebooting system",
          "failed": "Failed to reboot system"
        },
        "shutdown": {
          "title": "Shut down system",
          "description": "Shut down the system running Home Assistant and all add-ons.",
          "confirm_title": "Shut down system?",
          "confirm_description": "This will shut down the complete system which includes Home Assistant and all add-ons.",
          "confirm_action": "Shut down",
          "shutting_down": "Shutting down system",
          "failed": "Failed to shut down system"
        }
      },
      "aliases": {
        "heading": "{name} aliases",
        "remove_alias": "Remove alias {number}",
        "input_label": "Alias {number}",
        "save": "Save",
        "add_alias": "Add alias",
        "no_aliases": "No aliases have been added yet",
        "update": "Update",
        "unknown_error": "Unknown error"
      },
      "helper_settings": {
        "platform_not_loaded": "The {platform} integration is not loaded. Please add it to your configuration either by adding 'default_config:' or ''{platform}:''.",
        "yaml_not_editable": "The settings of this entity cannot be edited from the UI. Only entities set up from the UI are configurable from the UI.",
        "required_error_msg": "This field is required",
        "generic": {
          "name": "Name",
          "icon": "Icon"
        },
        "input_datetime": {
          "date": "Date",
          "time": "Time",
          "datetime": "Date and time",
          "mode": "What do you want to input"
        },
        "input_text": {
          "min": "Minimum length",
          "max": "Maximum length",
          "mode": "Display mode",
          "text": "Text",
          "password": "Password",
          "pattern_label": "Regex pattern",
          "pattern_helper": "Used for client-side validation"
        },
        "input_number": {
          "min": "Minimum value",
          "max": "Maximum value",
          "mode": "Display mode",
          "box": "Input field",
          "slider": "Slider",
          "step": "Step size",
          "unit_of_measurement": "Unit of measurement"
        },
        "input_select": {
          "options": "Options",
          "add_option": "[%key:ui::panel::config::automation::editor::actions::type::choose::add_option%]",
          "remove_option": "[%key:ui::panel::config::automation::editor::actions::type::choose::remove_option%]",
          "no_options": "There are no options yet.",
          "add": "Add"
        },
        "counter": {
          "minimum": "Minimum value",
          "maximum": "Maximum value",
          "initial": "Initial value",
          "restore": "Restore the last known value when Home Assistant starts",
          "step": "Step size"
        },
        "timer": {
          "duration": "Duration",
          "restore": "Restore?"
        },
        "schedule": {
          "delete": "Delete item?",
          "confirm_delete": "Do you want to delete this item?"
        }
      },
      "options_flow": {
        "form": {
          "header": "Options"
        },
        "loading": {
          "loading_flow": "Please wait while the options for {integration} are being initialized",
          "loading_step": "[%key:ui::panel::config::integrations::config_flow::loading::loading_step%]"
        },
        "success": {
          "description": "Options successfully saved."
        }
      },
      "repair_flow": {
        "form": {
          "header": "Repair issue"
        },
        "loading": {
          "loading_flow": "Please wait while the repair for {integration} is being initialized",
          "loading_step": "[%key:ui::panel::config::integrations::config_flow::loading::loading_step%]"
        },
        "success": {
          "description": "The issue is repaired!"
        }
      },
      "config_entry_system_options": {
        "title": "System options for {integration}",
        "enable_new_entities_label": "Enable newly added entities.",
        "enable_new_entities_description": "If newly discovered devices for {integration} should be automatically added.",
        "enable_polling_label": "Enable polling for updates.",
        "enable_polling_description": "If Home Assistant should automatically poll {integration} entities for updates.",
        "restart_home_assistant": "You need to restart Home Assistant for your changes to take effect.",
        "update": "Update"
      },
      "zha_reconfigure_device": {
        "heading": "Reconfiguring device",
        "configuring_alt": "Configuring",
        "introduction": "Reconfigure a device on your Zigbee network. Use this feature if your device is not functioning correctly.",
        "battery_device_warning": "You will need to wake battery powered devices before starting the reconfiguration process. Refer to your device's manual for instructions on how to wake the device.",
        "run_in_background": "You can close this dialog and the reconfiguration will continue in the background.",
        "start_reconfiguration": "Start reconfiguration",
        "in_progress": "The device is being reconfigured. This may take some time.",
        "configuration_failed": "The device reconfiguration failed. Additional information may be available in the logs.",
        "configuration_complete": "Device reconfiguration complete.",
        "button_show": "Show details",
        "button_hide": "Hide details",
        "cluster_header": "Cluster",
        "bind_header": "Binding",
        "reporting_header": "Reporting",
        "attribute": "Attribute",
        "min_max_change": "min/max/change"
      },
      "zha_manage_device": {
        "heading": "Manage Zigbee device",
        "tabs": {
          "clusters": "Clusters",
          "bindings": "Bindings",
          "signature": "Signature",
          "neighbors": "Neighbors"
        }
      },
      "zha_device_info": {
        "manuf": "by {manufacturer}",
        "no_area": "No area",
        "device_signature": "Zigbee device signature",
        "device_children": "Zigbee device children",
        "buttons": {
          "add": "Add devices via this device",
          "remove": "Remove",
          "manage": "Manage zigbee device",
          "reconfigure": "Reconfigure",
          "view_network": "View network"
        },
        "services": {
          "reconfigure": "Reconfigure ZHA device (heal device). Use this if you are having issues with the device. If the device in question is a battery powered device please ensure it is awake and accepting commands when you use this service.",
          "updateDeviceName": "Set a custom name for this device in the device registry.",
          "remove": "Remove a device from the Zigbee network.",
          "zigbee_information": "View the Zigbee information for the device."
        },
        "confirmations": {
          "remove": "Are you sure that you want to remove the device?"
        },
        "quirk": "Quirk",
        "last_seen": "Last seen",
        "power_source": "Power source",
        "unknown": "Unknown",
        "zha_device_card": {
          "device_name_placeholder": "Change device name"
        }
      },
      "mqtt_device_debug_info": {
        "title": "{device} debug info",
        "deserialize": "Attempt to parse MQTT messages as JSON",
        "entities": "Entities",
        "no_entities": "No entities",
        "no_triggers": "No triggers",
        "payload_display": "Payload display",
        "recent_messages": "{n} most recently received message(s)",
        "recent_tx_messages": "{n} most recently transmitted message(s)",
        "show_as_yaml": "Show as YAML",
        "triggers": "Triggers"
      },
      "unsupported": {
        "title": "[%key:supervisor::system::supervisor::unsupported_title%]",
        "description": "[%key:supervisor::system::supervisor::unsupported_description%]",
        "reasons": {
          "apparmor": "[%key:supervisor::system::supervisor::unsupported_reason::apparmor%]",
          "content_trust": "[%key:supervisor::system::supervisor::unsupported_reason::content_trust%]",
          "dbus": "[%key:supervisor::system::supervisor::unsupported_reason::dbus%]",
          "docker_configuration": "[%key:supervisor::system::supervisor::unsupported_reason::docker_configuration%]",
          "docker_version": "[%key:supervisor::system::supervisor::unsupported_reason::docker_version%]",
          "job_conditions": "[%key:supervisor::system::supervisor::unsupported_reason::job_conditions%]",
          "lxc": "[%key:supervisor::system::supervisor::unsupported_reason::lxc%]",
          "network_manager": "[%key:supervisor::system::supervisor::unsupported_reason::network_manager%]",
          "os": "[%key:supervisor::system::supervisor::unsupported_reason::os%]",
          "os_agent": "[%key:supervisor::system::supervisor::unsupported_reason::os_agent%]",
          "privileged": "[%key:supervisor::system::supervisor::unsupported_reason::privileged%]",
          "software": "[%key:supervisor::system::supervisor::unsupported_reason::software%]",
          "source_mods": "[%key:supervisor::system::supervisor::unsupported_reason::source_mods%]",
          "systemd": "[%key:supervisor::system::supervisor::unsupported_reason::systemd%]",
          "systemd_resolved": "[%key:supervisor::system::supervisor::unsupported_reason::systemd_resolved%]"
        }
      },
      "unhealthy": {
        "title": "[%key:supervisor::system::supervisor::unhealthy_title%]",
        "description": "[%key:supervisor::system::supervisor::unhealthy_description%]",
        "reasons": {
          "privileged": "[%key:supervisor::system::supervisor::unhealthy_reason::privileged%]",
          "supervisor": "[%key:supervisor::system::supervisor::unhealthy_reason::supervisor%]",
          "setup": "[%key:supervisor::system::supervisor::unhealthy_reason::setup%]",
          "docker": "[%key:supervisor::system::supervisor::unhealthy_reason::docker%]",
          "untrusted": "[%key:supervisor::system::supervisor::unhealthy_reason::untrusted%]"
        }
      },
      "join_beta_channel": {
        "title": "Join the beta channel",
        "backup": "Make sure you have backups of your data before you activate this feature.",
        "warning": "Beta releases are for testers and early adopters and can contain unstable code changes",
        "release_items": "This includes beta releases for:",
        "view_documentation": "View documentation",
        "join": "Join"
      },
      "enter_code": {
        "title": "Enter code",
        "input_label": "Code"
      },
      "tts-try": {
        "header": "Try text-to-speech",
        "message": "Message",
        "message_example": "Hello. How can I assist?",
        "message_placeholder": "Enter a sentence to speak.",
        "play": "Play"
      },
      "dialog-ip-detail": {
        "ip_information": "[%key:ui::panel::config::network::ip_information%]",
        "ipv4": "IPv4",
        "ipv6": "IPv6",
        "ip_address": "IP Address: {address}",
        "gateway": "Gateway: {gateway}",
        "method": "Method: {method}",
        "nameservers": "Name Servers: {nameservers}"
      }
    },
    "duration": {
      "second": "{count} {count, plural,\n  one {second}\n  other {seconds}\n}",
      "minute": "{count} {count, plural,\n  one {minute}\n  other {minutes}\n}",
      "hour": "{count} {count, plural,\n  one {hour}\n  other {hours}\n}",
      "day": "{count} {count, plural,\n  one {day}\n  other {days}\n}",
      "week": "{count} {count, plural,\n  one {week}\n  other {weeks}\n}"
    },
    "weekdays": {
      "monday": "Monday",
      "tuesday": "Tuesday",
      "wednesday": "Wednesday",
      "thursday": "Thursday",
      "friday": "Friday",
      "saturday": "Saturday",
      "sunday": "Sunday"
    },
    "errors": {
      "config": {
        "no_type_provided": "No type provided.",
        "error_detected": "Configuration errors detected",
        "editor_not_available": "No visual editor available for type ''{type}''.",
        "editor_not_supported": "Visual editor is not supported for this configuration",
        "edit_in_yaml_supported": "You can still edit your config in YAML.",
        "key_missing": "Required key ''{key}'' is missing.",
        "key_not_expected": "Key ''{key}'' is not expected or not supported by the visual editor.",
        "key_wrong_type": "The provided value for ''{key}'' is not supported by the visual editor. We support ({type_correct}) but received ({type_wrong}).",
        "no_template_editor_support": "Templates not supported in visual editor"
      },
      "supervisor": {
        "title": "Could not load the Supervisor panel!",
        "wait": "If you just started, make sure you have given the Supervisor enough time to start.",
        "ask": "Ask for help",
        "reboot": "Try a reboot of the host",
        "observer": "Check the observer",
        "system_health": "Check system health"
      }
    },
    "login-form": {
      "password": "Password",
      "remember": "Remember",
      "log_in": "Log in"
    },
    "notification_drawer": {
      "click_to_configure": "Click button to configure {entity}",
      "empty": "No notifications",
      "title": "Notifications",
      "close": "Close",
      "dismiss_all": "Dismiss all"
    },
    "notification_toast": {
      "service_call_failed": "Failed to call service {service}.",
      "connection_lost": "Connection lost. Reconnecting…",
      "started": "Home Assistant has started!",
      "starting": "Home Assistant is starting, not everything will be available until it is finished.",
      "wrapping_up_startup": "Wrapping up startup, not everything will be available until it is finished.",
      "integration_starting": "Starting {integration}, not everything will be available until it is finished.",
      "triggered": "Triggered {name}",
      "dismiss": "Dismiss",
      "no_matching_link_found": "No matching My link found for {path}"
    },
    "sidebar": {
      "external_app_configuration": "App configuration",
      "sidebar_toggle": "Sidebar toggle",
      "done": "Done",
      "hide_panel": "Hide panel",
      "show_panel": "Show panel"
    },
    "panel": {
      "my": {
        "not_supported": "This redirect is not supported by your Home Assistant instance. Check the {link} for the supported redirects and the version they where introduced.",
        "component_not_loaded": "This redirect is not supported by your Home Assistant instance. You need the integration {integration} to use this redirect.",
        "no_supervisor": "This redirect is not supported by your Home Assistant installation. It needs either the Home Assistant Operating System or Home Assistant Supervised installation method. For more information, see the {docs_link}.",
        "not_app": "This redirect only works from a mobile device that has the Home Assistant Companion app installed. {link}.",
        "documentation": "documentation",
        "download_app": "Click here to download the app",
        "faq_link": "My Home Assistant FAQ",
        "error": "An unknown error occurred"
      },
      "config": {
        "header": "Configure Home Assistant",
        "dashboard": {
          "devices": {
            "main": "Devices & services",
            "secondary": "Integrations, devices, entities and helpers"
          },
          "automations": {
            "main": "Automations & scenes",
            "secondary": "Automations, scenes, scripts and blueprints"
          },
          "backup": {
            "main": "Backup",
            "secondary": "Generate backups of your Home Assistant configuration"
          },
          "supervisor": {
            "main": "Add-ons",
            "secondary": "Run extra applications next to Home Assistant"
          },
          "dashboards": {
            "main": "Dashboards",
            "secondary": "Organize how you interact with your home"
          },
          "voice_assistants": {
            "main": "Voice assistants",
            "secondary": "Manage your voice assistants"
          },
          "energy": {
            "main": "Energy",
            "secondary": "Monitor your energy production and consumption"
          },
          "tags": {
            "main": "Tags",
            "secondary": "Set up NFC tags and QR codes"
          },
          "people": {
            "main": "People",
            "secondary": "Manage who can access your home"
          },
          "areas": {
            "main": "Areas & zones",
            "secondary": "Manage locations in and around your house"
          },
          "companion": {
            "main": "Companion app",
            "secondary": "Location and notifications"
          },
          "system": {
            "main": "System",
            "secondary": "Create backups, check logs or reboot your system"
          },
          "about": {
            "main": "About",
            "secondary": "Version information, credits and more"
          },
          "cloud": {
            "secondary": "Loading..."
          }
        },
        "common": {
          "editor": {
            "confirm_unsaved": "You have unsaved changes. Are you sure you want to leave?"
          },
          "learn_more": "Learn more"
        },
        "updates": {
          "caption": "Updates",
          "description": "Manage updates of Home Assistant, add-ons and devices",
          "no_updates": "No updates available",
          "no_update_entities": {
            "title": "Unable to check for updates",
            "description": "You do not have any integrations that provide updates."
          },
          "check_updates": "Check for updates",
          "no_new_updates": "No new updates found",
          "updates_refreshed": "{count} {count, plural,\n  one {update}\n  other {updates}\n} refreshed",
          "title": "{count} {count, plural,\n  one {update}\n  other {updates}\n}",
          "unable_to_fetch": "Unable to load updates",
          "more_updates": "Show all updates",
          "show": "show",
          "show_skipped": "Show skipped updates",
          "join_beta": "[%key:supervisor::system::supervisor::join_beta_action%]",
          "leave_beta": "[%key:supervisor::system::supervisor::leave_beta_action%]",
          "skipped": "Skipped"
        },
        "repairs": {
          "caption": "Repairs",
          "description": "Find and fix issues with your Home Assistant instance",
          "title": "{count} {count, plural,\n  one {repair}\n  other {repairs}\n}",
          "no_repairs": "There are currently no repairs available",
          "more_repairs": "Show all repairs",
          "show_ignored": "Show ignored repairs",
          "critical": "Critical",
          "error": "Error",
          "warning": "Warning",
          "system_information": "System information",
          "integration_startup_time": "Integration startup time",
          "copy": "Copy",
          "dialog": {
            "title": "Repair",
            "fix": "Repair",
            "learn": "Learn more",
            "ignore": "Ignore",
            "unignore": "Unignore",
            "breaks_in_version": "This stops working in version {version}. Please address before upgrading.",
            "ignored_in_version_short": "Ignored in version {version}",
            "ignored_in_version": "This issue was ignored in version {version}."
          }
        },
        "areas": {
          "caption": "Areas",
          "description": "Group devices and entities into areas",
          "edit_settings": "Area settings",
          "add_picture": "Add a picture",
          "assigned_to_area": "Assigned to this area",
          "targeting_area": "Targeting this area",
          "area_not_found": "[%key:ui::card::area::area_not_found%]",
          "data_table": {
            "area": "Area",
            "devices": "Devices",
            "entities": "Entities"
          },
          "picker": {
            "header": "Areas",
            "introduction": "Areas are used to organize where devices are. This information will be used throughout Home Assistant to help you in organizing your interface, permissions and integrations with other systems.",
            "introduction2": "To place devices in an area, use the link below to navigate to the integrations page and then click on a configured integration to get to the device cards.",
            "integrations_page": "Integrations page",
            "no_areas": "Looks like you have no areas yet!",
            "create_area": "Create Area"
          },
          "editor": {
            "default_name": "New area",
            "delete": "Delete",
            "update": "Update",
            "create": "Create",
            "name": "Name",
            "name_required": "Name is required",
            "area_id": "Area ID",
            "unknown_error": "Unknown error",
            "linked_entities_caption": "Entities",
            "no_linked_entities": "There are no entities linked to this area.",
            "aliases_section": "Aliases",
            "no_aliases": "No configured aliases",
            "configured_aliases": "{count} configured {count, plural,\n  one {alias}\n  other {aliases}\n}",
            "aliases_description": "Aliases are alternative names used in voice assistants to refer to this area."
          },
          "delete": {
            "confirmation_title": "Delete {name}?",
            "confirmation_text": "This area will be permanently deleted and all devices belonging to this area will become unassigned."
          }
        },
        "backup": {
          "caption": "Backups",
          "description": "Last backup {relative_time}",
          "description_no_backup": "Manage backups and restore Home Assistant to a previous state",
          "create_backup": "[%key:supervisor::backup::create_backup%]",
          "creating_backup": "Backup is currently being created",
          "download_backup": "[%key:supervisor::backup::download_backup%]",
          "remove_backup": "[%key:supervisor::backup::delete_backup_title%]",
          "name": "[%key:supervisor::backup::name%]",
          "size": "[%key:supervisor::backup::size%]",
          "created": "[%key:supervisor::backup::created%]",
          "no_backups": "[%key:supervisor::backup::no_backups%]",
          "create": {
            "title": "Create backup",
            "description": "Create a backup of your current configuration directory, this will take some time.",
            "confirm": "create"
          },
          "remove": {
            "title": "Remove backup",
            "description": "Are you sure you want to remove the backup with the name {name}?",
            "confirm": "[%key:ui::common::remove%]"
          },
          "picker": {
            "search": "Search backups"
          }
        },
        "tag": {
          "caption": "Tags",
          "description": "Trigger automations when an NFC tag, QR code, etc. is scanned",
          "learn_more": "Learn more about tags",
          "no_tags": "No tags",
          "add_tag": "Add tag",
          "write": "Write",
          "edit": "Edit",
          "never_scanned": "Never scanned",
          "create_automation": "Create automation with tag",
          "confirm_remove_title": "Remove tag?",
          "confirm_remove": "Are you sure you want to remove tag {tag}?",
          "automation_title": "Tag {name} is scanned",
          "qr_code_image": "QR code for tag {name}",
          "headers": {
            "icon": "Icon",
            "name": "Name",
            "last_scanned": "Last scanned",
            "write": "Write"
          },
          "detail": {
            "new_tag": "New tag",
            "name": "Name",
            "description": "Description",
            "tag_id": "Tag ID",
            "tag_id_placeholder": "Autogenerated when left empty",
            "delete": "Delete",
            "update": "Update",
            "create": "Create",
            "create_and_write": "Create and write",
            "required_error_msg": "[%key:ui::panel::config::zone::detail::required_error_msg%]",
            "usage": "A tag can trigger an automation when scanned, you can use NFC tags, QR codes or any other kind of tag. Use our {companion_link} to write this tag to a programmable NFC tag or create a QR code below.",
            "companion_apps": "companion apps"
          }
        },
        "energy": {
          "caption": "Energy",
          "description": "Monitor your energy production and consumption",
          "new_device_info": "After setting up a new device, it can take up to 2 hours for new data to arrive in your energy dashboard.",
          "delete_source": "Are you sure you want to delete this source?",
          "delete_integration": "Are you sure you want to delete this integration? It will remove the entities it provides",
          "grid": {
            "title": "Electricity grid",
            "sub": "Configure the amount of energy that you consume from the grid and, if you produce energy, give back to the grid. This allows Home Assistant to track your whole home energy usage.",
            "learn_more": "More information on how to get started.",
            "grid_consumption": "Grid consumption",
            "edit_consumption": "Edit consumption",
            "delete_consumption": "Delete consumption",
            "add_consumption": "Add consumption",
            "return_to_grid": "Return to grid",
            "edit_return": "Edit return",
            "delete_return": "Delete return",
            "add_return": "Add return",
            "grid_carbon_footprint": "Grid carbon footprint",
            "remove_co2_signal": "Remove CO2 signal integration",
            "add_co2_signal": "Add CO2 signal integration",
            "flow_dialog": {
              "from": {
                "header": "Configure grid consumption",
                "paragraph": "Grid consumption is the energy that flows from the energy grid to your home.",
                "entity_para": "Pick a sensor which measures grid consumption in either of {unit}.",
                "energy_stat": "Consumed energy",
                "cost_para": "Select how Home Assistant should keep track of the costs of the consumed energy.",
                "no_cost": "Do not track costs",
                "cost_stat": "Use an entity tracking the total costs",
                "cost_stat_input": "Entity with the total costs",
                "cost_entity": "Use an entity with current price",
                "cost_entity_input": "Entity with the current price",
                "cost_number": "Use a static price",
                "cost_number_input": "Price"
              },
              "to": {
                "header": "Configure grid production",
                "paragraph": "Grid production is the energy that flows from your solar panels to the grid.",
                "entity_para": "Pick a sensor which measures grid production in either of {unit}.",
                "energy_stat": "Energy returned to the grid",
                "cost_para": "Do you get money back when you return energy to the grid?",
                "no_cost": "I do not get money back",
                "cost_stat": "Use an entity tracking the total received money",
                "cost_stat_input": "Entity with the total compensation",
                "cost_entity": "Use an entity with current rate",
                "cost_entity_input": "Entity with the current rate",
                "cost_number": "Use a static rate",
                "cost_number_input": "Rate"
              }
            }
          },
          "solar": {
            "title": "Solar panels",
            "sub": "Let Home Assistant monitor your solar panels and give you insight on their performance.",
            "learn_more": "More information on how to get started.",
            "solar_production": "Solar production",
            "edit_solar_production": "Edit solar production",
            "delete_solar_production": "Delete solar production",
            "add_solar_production": "Add solar production",
            "stat_production": "Your solar energy production",
            "stat_return_to_grid": "Solar energy returned to the grid",
            "stat_predicted_production": "Prediction of your solar energy production",
            "dialog": {
              "header": "Configure solar panels",
              "entity_para": "Pick a sensor which measures solar energy production in either of {unit}.",
              "solar_production_energy": "Solar production energy",
              "solar_production_forecast": "Solar production forecast",
              "solar_production_forecast_description": "Adding solar production forecast information will allow you to quickly see your expected production for today.",
              "dont_forecast_production": "Don't forecast production",
              "forecast_production": "Forecast production",
              "add_forecast": "Add forecast"
            }
          },
          "battery": {
            "title": "Home battery storage",
            "sub": "If you have a battery system, you can configure it to monitor how much energy was stored and used from your battery.",
            "learn_more": "More information on how to get started.",
            "battery_systems": "Battery systems",
            "edit_battery_system": "Edit battery system",
            "delete_battery_system": "Delete battery system",
            "add_battery_system": "Add battery system",
            "dialog": {
              "header": "Configure battery system",
              "entity_para": "Pick sensors which measure energy going in to and out of the battery in either of {unit}.",
              "energy_into_battery": "Energy going in to the battery",
              "energy_out_of_battery": "Energy coming out of the battery"
            }
          },
          "gas": {
            "title": "Gas consumption",
            "sub": "Let Home Assistant monitor your gas usage.",
            "learn_more": "More information on how to get started.",
            "gas_consumption": "Gas consumption",
            "edit_gas_source": "Edit gas source",
            "delete_gas_source": "Delete gas source",
            "add_gas_source": "Add gas source",
            "dialog": {
              "header": "Configure gas consumption",
              "paragraph": "Gas consumption is measured either as the volume of gas that flows to your home or as the amount of energy contained in the gas.",
              "entity_para": "Pick a sensor which measures gas consumption in either of {unit}.",
              "note_para": "Note: It is not possible to add both sensors measuring a volume of gas and sensors measuring the amount of energy contained in the gas.",
              "cost_para": "Select how Home Assistant should keep track of the costs of the consumed gas.",
              "no_cost": "[%key:ui::panel::config::energy::grid::flow_dialog::from::no_cost%]",
              "cost_stat": "[%key:ui::panel::config::energy::grid::flow_dialog::from::cost_stat%]",
              "cost_stat_input": "[%key:ui::panel::config::energy::grid::flow_dialog::from::cost_stat_input%]",
              "cost_entity": "[%key:ui::panel::config::energy::grid::flow_dialog::from::cost_entity%]",
              "cost_entity_input": "[%key:ui::panel::config::energy::grid::flow_dialog::from::cost_entity_input%]",
              "cost_number": "[%key:ui::panel::config::energy::grid::flow_dialog::from::cost_number%]",
              "cost_number_input": "[%key:ui::panel::config::energy::grid::flow_dialog::from::cost_number%]",
              "gas_usage": "Gas usage"
            }
          },
          "water": {
            "title": "Water consumption",
            "sub": "Let Home Assistant monitor your water usage.",
            "learn_more": "More information on how to get started.",
            "water_consumption": "Water consumption",
            "edit_water_source": "Edit water source",
            "delete_water_source": "Delete water source",
            "add_water_source": "Add water source",
            "dialog": {
              "header": "Configure water consumption",
              "paragraph": "Water consumption is the volume of water that flows to your home.",
              "entity_para": "Pick a sensor which measures water consumption in either of {unit}.",
              "cost_para": "Select how Home Assistant should keep track of the costs of the consumed water.",
              "no_cost": "[%key:ui::panel::config::energy::grid::flow_dialog::from::no_cost%]",
              "cost_stat": "[%key:ui::panel::config::energy::grid::flow_dialog::from::cost_stat%]",
              "cost_stat_input": "[%key:ui::panel::config::energy::grid::flow_dialog::from::cost_stat_input%]",
              "cost_entity": "[%key:ui::panel::config::energy::grid::flow_dialog::from::cost_entity%]",
              "cost_entity_input": "[%key:ui::panel::config::energy::grid::flow_dialog::from::cost_entity_input%]",
              "cost_number": "[%key:ui::panel::config::energy::grid::flow_dialog::from::cost_number%]",
              "cost_number_input": "[%key:ui::panel::config::energy::grid::flow_dialog::from::cost_number%]",
              "water_usage": "Water usage"
            }
          },
          "device_consumption": {
            "title": "Individual devices",
            "sub": "Tracking the energy usage of individual devices allows Home Assistant to break down your energy usage by device.",
            "learn_more": "More information on how to get started.",
            "add_stat": "Pick entity to track energy of",
            "selected_stat": "Tracking energy for",
            "devices": "Devices",
            "add_device": "Add device",
            "dialog": {
              "header": "Add a device",
              "device_consumption_energy": "Device consumption energy",
              "selected_stat_intro": "Select the energy sensor that measures the device's energy usage in either of {unit}."
            }
          }
        },
        "helpers": {
          "caption": "Helpers",
          "description": "Elements that help build automations",
          "types": {
            "input_text": "Text",
            "input_number": "Number",
            "input_select": "Dropdown",
            "input_boolean": "Toggle",
            "input_button": "Button",
            "input_datetime": "Date and/or time",
            "counter": "Counter",
            "timer": "Timer",
            "schedule": "Schedule"
          },
          "picker": {
            "headers": {
              "icon": "Icon",
              "name": "Name",
              "entity_id": "Entity ID",
              "type": "Type",
              "editable": "Editable"
            },
            "create_helper": "Create helper",
            "no_helpers": "Looks like you don't have any helpers yet!"
          },
          "dialog": {
            "create": "Create",
            "create_helper": "Create helper",
            "create_platform": "Create {platform}"
          }
        },
        "core": {
          "caption": "General",
          "description": "Name, time zone, and locale settings",
          "section": {
            "core": {
              "header": "General configuration",
              "introduction": "Manage your location, network and analytics.",
              "core_config": {
                "edit_requires_storage": "Editor disabled because config stored in configuration.yaml.",
                "location_name": "Name",
                "latitude": "Latitude",
                "longitude": "Longitude",
                "elevation": "Elevation",
                "elevation_meters": "meters",
                "time_zone": "Time zone",
                "language": "Language",
                "country": "Country",
                "unit_system": "Unit system",
                "unit_system_us_customary": "US customary",
                "unit_system_metric": "Metric",
                "us_customary_example": "Fahrenheit, pounds",
                "metric_example": "Celsius, kilograms",
                "find_currency_value": "Find my value",
                "save_button": "Save",
                "currency": "Currency",
                "edit_location": "Edit location",
                "edit_location_description": "Location can be changed in zone settings",
                "update_units_label": "Update the unit of all sensors",
                "update_units_text_1": "The unit system has been changed, and the unit of some sensors like distance and speed can be updated.",
                "update_units_text_2": "The unit of sensors where the unit has been edited from the UI or which can't be edited from the UI will not be updated.",
                "update_units_text_3": "Note: The unit of temperature sensors is always updated.",
                "update_units_confirm_title": "The unit of sensors will be updated",
                "update_units_confirm_text": "The unit system has been changed, and the unit of some sensors like distance and speed will be updated.",
                "update_units_confirm_update": "Update"
              }
            }
          }
        },
        "url": {
          "caption": "Home Assistant URL",
          "description": "Configure what website addresses Home Assistant should share with other devices when they need to fetch data from Home Assistant (eg. to play text-to-speech or other hosted media).",
          "internal_url_label": "Local network",
          "external_url_label": "Internet",
          "external_use_ha_cloud": "Use Home Assistant Cloud",
          "manage_ha_cloud": "Manage Home Assistant Cloud",
          "external_get_ha_cloud": "Access from anywhere, add Google & Alexa easily",
          "ha_cloud_remote_not_enabled": "Your Home Assistant Cloud remote connection is currently not enabled.",
          "enable_remote": "[%key:ui::common::enable%]",
          "internal_url_automatic": "Automatic",
          "internal_url_https_error_title": "Invalid local network URL",
          "internal_url_https_error_description": "You have configured an HTTPS certificate in Home Assistant. This means that your internal URL needs to be set to a domain covered by the certficate."
        },
        "hardware": {
          "caption": "Hardware",
          "description": "Configure your hub and connected hardware",
          "available_hardware": {
            "failed_to_get": "Failed to get available hardware",
            "title": "All Hardware",
            "search": "Search hardware",
            "subsystem": "Subsystem",
            "device_path": "Device path",
            "id": "ID",
            "attributes": "Attributes"
          },
          "reboot_moved_title": "Reboot and shutdown moved",
          "reboot_moved_description": "Reboot and shutdown actions has been moved to system page.",
          "reboot_moved_link": "Go to system page.",
          "processor": "Processor",
          "memory": "Memory",
          "generic_hardware": "Generic hardware",
          "documentation": "Documentation",
          "configure": "Configure",
          "documentation_description": "Find extra information about your device",
          "restart_homeassistant": "[%key:ui::panel::config::system_dashboard::restart_homeassistant%]",
          "loading_system_data": "Loading processor and memory data..."
        },
        "info": {
          "caption": "About",
          "copy_menu": "Copy menu",
          "copy_raw": "Raw text",
          "copy_github": "For GitHub",
          "description": "Version, loaded integrations and links to documentation",
          "home_assistant_logo": "Home Assistant logo",
          "developed_by": "Developed by a bunch of awesome people.",
          "license": "Published under the Apache 2.0 license",
          "source": "Source:",
          "server": "server",
          "frontend": "frontend-ui",
          "built_using": "Built using",
          "icons_by": "Icons by",
          "frontend_version": "Frontend {version} - {type}",
          "custom_uis": "Custom UIs:",
          "system_health_error": "System Health component is not loaded. Add 'system_health:' to configuration.yaml",
          "documentation": "Documentation",
          "issues": "Issues",
          "setup_time": "Setup time",
          "system_health": {
            "manage": "Manage",
            "more_info": "more info"
          },
          "items": {
            "change_log": "Change log",
            "thanks": "Thanks to",
            "merch": "Merchandise",
            "feature": "Feature requests",
            "bug": "Bug reports",
            "help": "Help",
            "license": "License"
          }
        },
        "logs": {
          "caption": "Logs",
          "description": "View and search logs to diagnose issues",
          "details": "Log details ({level})",
          "search": "Search logs",
          "failed_get_logs": "Failed to get {provider} logs, {error}",
          "no_issues_search": "No issues found for search term ''{term}''",
          "load_logs": "Load full logs",
          "loading_log": "Loading full log…",
          "no_errors": "No errors have been reported",
          "no_issues": "There are no new issues!",
          "clear": "Clear",
          "refresh": "Refresh",
          "copy": "Copy log entry",
          "log_provider": "Log provider",
          "multiple_messages": "message first occurred at {time} and shows up {counter} times",
          "level": {
            "critical": "CRITICAL",
            "error": "ERROR",
            "warning": "WARNING",
            "info": "INFO",
            "debug": "DEBUG"
          },
          "custom_integration": "custom integration",
          "error_from_custom_integration": "This error originated from a custom integration.",
          "show_full_logs": "Show full logs",
          "download_full_log": "Download full log"
        },
        "lovelace": {
          "caption": "Dashboards",
          "description": "Create customized sets of cards to control your home",
          "dashboards": {
            "default_dashboard": "This is the default dashboard",
            "caption": "Dashboards",
            "conf_mode": {
              "yaml": "YAML file",
              "storage": "UI controlled"
            },
            "picker": {
              "headers": {
                "icon": "Icon",
                "title": "Title",
                "conf_mode": "Configuration method",
                "default": "Default",
                "require_admin": "Admin only",
                "sidebar": "Show in sidebar",
                "filename": "Filename",
                "url": "Open"
              },
              "open": "Open",
              "add_dashboard": "Add dashboard"
            },
            "confirm_delete_title": "Delete {dashboard_title}?",
            "confirm_delete_text": "This dashboard will be permanently deleted.",
            "cant_edit_yaml": "Dashboards created in YAML cannot be edited from the UI. Change them in configuration.yaml.",
            "cant_edit_default": "The default dashboard, Overview, cannot be edited from the UI. You can hide it by setting another dashboard as default.",
            "detail": {
              "edit_dashboard": "Edit dashboard",
              "new_dashboard": "Add new dashboard",
              "dismiss": "Close",
              "show_sidebar": "Show in sidebar",
              "icon": "Icon",
              "title": "Title",
              "title_required": "Title is required.",
              "url": "URL",
              "url_error_msg": "The URL should contain a - and cannot contain spaces or special characters, except for _ and -",
              "require_admin": "Admin only",
              "delete": "Delete",
              "update": "Update",
              "create": "Create",
              "set_default": "Set as default on this device",
              "remove_default": "Remove as default on this device"
            }
          },
          "resources": {
            "caption": "Resources",
            "types": {
              "css": "Stylesheet",
              "html": "HTML (deprecated)",
              "js": "JavaScript file (deprecated)",
              "module": "JavaScript module"
            },
            "picker": {
              "headers": {
                "url": "URL",
                "type": "Type"
              },
              "no_resources": "No resources",
              "add_resource": "Add resource"
            },
            "confirm_delete_title": "Delete resource?",
            "confirm_delete_text": "{url} will be permanently deleted.",
            "refresh_header": "Do you want to refresh?",
            "refresh_body": "You have to refresh the page to complete the removal. Do you want to refresh now?",
            "cant_edit_yaml": "You are using your dashboard in YAML mode, therefore you cannot manage your resources through the UI. Manage them in configuration.yaml.",
            "detail": {
              "new_resource": "Add new resource",
              "dismiss": "Close",
              "warning_header": "Be cautious!",
              "warning_text": "Adding resources can be dangerous, make sure you know the source of the resource and trust them. Bad resources could seriously harm your system.",
              "url": "URL",
              "url_error_msg": "URL is a required field",
              "type": "Resource type",
              "delete": "Delete",
              "update": "Update",
              "create": "Create"
            }
          }
        },
        "voice_assistants": {
          "assistants": {
            "caption": "Assistants",
            "pipeline": {
              "add_assistant": "Add assistant",
              "exposed_entities": "[%key:ui::panel::config::cloud::account::google::exposed_entities%]",
              "delete": {
                "confirm_title": "Delete {name}?",
                "confirm_text": "{name} will be permanently deleted."
              },
              "detail": {
                "update_assistant_action": "Update",
                "add_assistant_title": "Add assistant",
                "add_assistant_action": "Create",
                "try_tts": "Try voice",
                "debug": "Debug",
                "set_as_preferred": "Set as preferred",
                "form": {
                  "name": "Name",
                  "conversation_engine": "Conversation agent",
                  "conversation_language": "[%key:ui::panel::config::voice_assistants::assistants::pipeline::detail::form::language%]",
                  "language": "Language",
                  "stt_engine": "Speech-to-text",
                  "stt_language": "[%key:ui::panel::config::voice_assistants::assistants::pipeline::detail::form::language%]",
                  "tts_engine": "Text-to-speech",
                  "tts_language": "[%key:ui::panel::config::voice_assistants::assistants::pipeline::detail::form::language%]",
                  "tts_voice": "Voice"
                },
                "steps": {
                  "config": {
                    "title": "Configuration",
                    "description": "Give your assistant a name and select your language. Depending on this language, you may be able to choose region specific variants below."
                  },
                  "conversation": {
                    "title": "Conversation agent",
                    "description": "The conversation agent is the brains of your assistant and will process the incoming text commands."
                  },
                  "stt": {
                    "title": "Speech-to-text",
                    "description": "When you are controlling your assistant with voice, the speech-to-text engine turns your voice command into text."
                  },
                  "tts": {
                    "title": "Text-to-speech",
                    "description": "When you are controlling your assistant with voice, the text-to-speech engine turns the conversation text responses into audio."
                  }
                },
                "no_cloud_message": "You should have an active cloud subscription to use cloud speech services.",
                "no_cloud_action": "Subscribe"
              }
            },
            "cloud": {
              "title": "Get the best assistant with {home_assistant_cloud}",
              "features": {
                "assistants": {
                  "title": "Google Assistant and Amazon Alexa",
                  "text": "Control all your Home Assistant devices via any Google Assistant-enabled or Alexa-enabled device."
                },
                "speech": {
                  "title": "Amazing speech options for Assist",
                  "text": "Bring personality to your home by having it speak to you using our neural-network powered speech-to-text and text-to-speech services."
                }
              },
              "and_more": "And more",
              "try_one_month": "Try 1 month for free",
              "sign_in": "Sign in"
            }
          },
          "expose": {
            "caption": "Expose",
            "headers": {
              "name": "Name",
              "area": "Area",
              "assistants": "Assistants",
              "aliases": "Aliases"
            },
            "aliases": "{count} aliases",
            "expose": "Expose",
            "unexpose": "Unexpose",
            "add": "Expose entities",
            "expose_confirm_title": "Expose selected entities?",
            "expose_confirm_text": "Do you want to expose {entities} entities to {assistants}?",
            "unexpose_confirm_title": "Stop exposing selected entities?",
            "unexpose_confirm_text": "Do you want to stop exposing {entities} entities to {assistants}?",
            "manually_configured": "Configured in YAML, not editable in UI",
            "not_supported": "Not supported by this assistant",
            "expose_dialog": {
              "header": "Expose entities",
              "expose_to": "to {assistants}",
              "expose_entities": "Expose {count} {count, plural,\n  one {entity}\n  other {entities}\n}"
            }
          }
        },
        "automation": {
          "caption": "Automations",
          "description": "Create custom behavior rules for your home",
          "picker": {
            "header": "Automation editor",
            "introduction": "The automation editor allows you to create and edit automations. Please follow the link below to read the instructions to make sure that you have configured Home Assistant correctly.",
            "learn_more": "Learn more about automations",
            "pick_automation": "Pick automation to edit",
            "no_automations": "We couldn't find any automations",
            "add_automation": "Create automation",
            "only_editable": "Only automations in automations.yaml are editable.",
            "dev_only_editable": "Only automations that have a unique ID assigned are debuggable.",
            "edit_automation": "Edit automation",
            "dev_automation": "Debug automation",
            "show_info_automation": "Show info about automation",
            "delete": "[%key:ui::common::delete%]",
            "delete_confirm_title": "Delete automation?",
            "delete_confirm_text": "{name} will be permanently deleted.",
            "duplicate": "[%key:ui::common::duplicate%]",
            "disabled": "Disabled",
            "filtered_by_blueprint": "blueprint: {name}",
            "headers": {
              "toggle": "Enable/disable",
              "name": "Name",
              "trigger": "Trigger",
              "actions": "Actions",
              "state": "State"
            }
          },
          "dialog_new": {
            "header": "Create automation",
            "create_empty": "Create new automation",
            "create_empty_description": "Start with an empty automation from scratch",
            "create_blueprint": "Create from blueprint",
            "create_blueprint_description": "Discover community blueprints",
            "blueprint_source": {
              "author": "By {author}",
              "local": "By you",
              "community": "By the community",
              "homeassistant": "By Home Assistant"
            },
            "discover_blueprint_tip": "Discover more community blueprints"
          },
          "editor": {
            "enable": "[%key:ui::common::enable%]",
            "disable": "[%key:ui::common::disable%]",
            "disabled": "Automation is disabled",
            "read_only": "This automation cannot be edited from the UI, because it is not stored in the automations.yaml file, or doesn't have an ID.",
            "unavailable": "Automation is unavailable",
            "migrate": "Migrate",
            "duplicate": "[%key:ui::common::duplicate%]",
            "run": "[%key:ui::panel::config::automation::editor::actions::run%]",
            "rename": "[%key:ui::panel::config::automation::editor::triggers::rename%]",
            "show_trace": "Traces",
            "show_info": "Information",
            "default_name": "New automation",
            "missing_name": "Cannot save automation without a name",
            "traces_not_available": "Automations need an ID for history to be tracked. Add an ID to your automation to make it available in traces.",
            "load_error_not_editable": "Only automations in automations.yaml are editable.",
            "load_error_not_deletable": "Only automations in automations.yaml can be deleted.",
            "load_error_unknown": "Error loading automation ({err_no}).",
            "save": "Save",
            "unsaved_confirm_title": "Leave editor?",
            "unsaved_confirm_text": "Unsaved changes will be lost.",
            "alias": "Name",
            "automation_alias": "Automation name",
            "automation_settings": "Automation settings",
            "move_up": "Move up",
            "move_down": "Move down",
            "re_order": "Re-order",
            "re_order_mode": {
              "title": "Re-order mode",
              "description_triggers": "You are in re-order mode, you can re-order your triggers.",
              "description_conditions": "You are in re-order mode, you can re-order your conditions.",
              "description_actions": "You are in re-order mode, you can re-order your actions.",
              "exit": "Exit"
            },
            "description": {
              "label": "Description",
              "placeholder": "Optional description",
              "add": "Add description"
            },
            "blueprint": {
              "header": "Blueprint",
              "blueprint_to_use": "Blueprint to use",
              "no_blueprints": "You don't have any blueprints",
              "no_inputs": "This blueprint doesn't have any inputs."
            },
            "change_mode": "Change mode",
            "modes": {
              "label": "Mode",
              "learn_more": "Learn about modes",
              "single": "Single",
              "restart": "Restart",
              "queued": "Queued",
              "parallel": "Parallel"
            },
            "max": {
              "queued": "Queue length",
              "parallel": "Max number of parallel runs"
            },
            "edit_yaml": "Edit in YAML",
            "edit_ui": "Edit in visual editor",
            "copy_to_clipboard": "Copy to clipboard",
            "triggers": {
              "header": "Triggers",
              "learn_more": "Learn more about triggers",
              "triggered": "Triggered",
              "add": "Add trigger",
              "id": "Trigger ID",
              "edit_id": "Edit ID",
              "duplicate": "[%key:ui::common::duplicate%]",
              "re_order": "Re-order",
              "rename": "Rename",
              "cut": "Cut",
              "copy": "Copy",
              "paste": "Paste",
              "change_alias": "Rename trigger",
              "alias": "Trigger name",
              "delete": "[%key:ui::common::delete%]",
              "delete_confirm_title": "Delete trigger?",
              "delete_confirm_text": "It will be permanently deleted.",
              "unsupported_platform": "No visual editor support for platform: {platform}",
              "type_select": "Trigger type",
              "type": {
                "calendar": {
                  "label": "Calendar",
                  "event": "[%key:ui::panel::config::automation::editor::triggers::type::homeassistant::event%]",
                  "start": "Event start",
                  "end": "Event end",
                  "offset": "Offset (optional)",
                  "before": "Before",
                  "after": "After"
                },
                "device": {
                  "label": "Device",
                  "trigger": "Trigger",
                  "extra_fields": {
                    "above": "Above",
                    "below": "Below",
                    "for": "Duration (optional)",
                    "zone": "[%key:ui::panel::config::automation::editor::triggers::type::zone::label%]"
                  }
                },
                "event": {
                  "label": "Manual event",
                  "event_type": "Event type",
                  "event_data": "Event data",
                  "context_users": "Limit to events triggered by",
                  "context_user_picked": "User firing event",
                  "context_user_pick": "Select user",
                  "description": {
                    "full": "When {eventTypes} event is fired"
                  }
                },
                "geo_location": {
                  "label": "Geolocation",
                  "source": "Source",
                  "zone": "Zone",
                  "event": "Event",
                  "enter": "Enter",
                  "leave": "Leave"
                },
                "state": {
                  "label": "State",
                  "attribute": "Attribute (optional)",
                  "from": "From (optional)",
                  "for": "For",
                  "to": "To (optional)",
                  "any_state_ignore_attributes": "Any state (ignoring attribute changes)"
                },
                "homeassistant": {
                  "label": "Home Assistant",
                  "event": "Event:",
                  "start": "Start",
                  "shutdown": "Shutdown",
                  "description": {
                    "started": "When Home Assistant is started",
                    "shutdown": "When Home Assistant is shutdown"
                  }
                },
                "mqtt": {
                  "label": "MQTT",
                  "topic": "Topic",
                  "payload": "Payload (optional)",
                  "description": {
                    "full": "When an MQTT message has been received"
                  }
                },
                "numeric_state": {
                  "label": "Numeric state",
                  "above": "Above",
                  "below": "Below",
                  "mode_above": "Above mode",
                  "mode_below": "Below mode",
                  "value_template": "Value template",
                  "type_value": "Fixed number",
                  "type_input": "Numeric value of another entity"
                },
                "persistent_notification": {
                  "label": "Persistent notification",
                  "notification_id": "Notification Id",
                  "update_type": "Update type",
                  "update_types": {
                    "added": "added",
                    "removed": "removed",
                    "current": "current",
                    "updated": "updated"
                  }
                },
                "sun": {
                  "label": "Sun",
                  "event": "[%key:ui::panel::config::automation::editor::triggers::type::homeassistant::event%]",
                  "sunrise": "Sunrise",
                  "sunset": "Sunset",
                  "offset": "Offset (optional)",
                  "description": {
                    "sets": "When the sun sets{hasDuration, select, \n true { offset by {duration}} \n other {}\n }",
                    "rises": "When the sun rises{hasDuration, select, \n true { offset by {duration}} \n other {}\n }"
                  }
                },
                "conversation": {
                  "label": "Sentence",
                  "no_punctuation": "You should not use punctuation in your sentence",
                  "add_sentence": "Add sentence",
                  "delete": "Delete sentence",
                  "confirm_delete": "Are you sure you want to delete this sentence?",
                  "description": {
                    "empty": "When a sentence is said",
                    "full": "When the sentence {sentence} is said"
                  }
                },
                "tag": {
                  "label": "Tag",
                  "description": {
                    "full": "When a tag is scanned"
                  }
                },
                "template": {
                  "label": "Template",
                  "value_template": "Value template",
                  "for": "For",
                  "description": {
                    "full": "When a template triggers{hasDuration, select, \n true { for {duration}} \n other {}\n }"
                  }
                },
                "time": {
                  "type_value": "Fixed time",
                  "type_input": "Value of a date/time helper or timestamp-class sensor",
                  "label": "Time",
                  "at": "At time",
                  "mode": "Mode",
                  "description": {
                    "full": "When the time is equal to {time}"
                  }
                },
                "time_pattern": {
                  "label": "Time pattern",
                  "hours": "Hours",
                  "minutes": "Minutes",
                  "seconds": "Seconds"
                },
                "webhook": {
                  "copy_url": "Copy URL to clipboard",
                  "label": "Webhook",
                  "local_only": "Only accessible from the local network",
                  "webhook_id": "Webhook ID",
                  "webhook_id_helper": "Treat this ID like a password: keep it secret, and make it hard to guess.",
                  "webhook_settings": "Webhook settings",
                  "description": {
                    "full": "When a Webhook payload has been received"
                  }
                },
                "zone": {
                  "label": "Zone",
                  "entity": "Entity with location",
                  "zone": "[%key:ui::panel::config::automation::editor::triggers::type::zone::label%]",
                  "event": "[%key:ui::panel::config::automation::editor::triggers::type::homeassistant::event%]",
                  "enter": "Enter",
                  "leave": "Leave"
                }
              }
            },
            "conditions": {
              "header": "Conditions",
              "learn_more": "Learn more about conditions",
              "add": "Add condition",
              "test": "Test",
              "testing_error": "Condition did not pass",
              "testing_pass": "Condition passes",
              "invalid_condition": "Invalid condition configuration",
              "test_failed": "Error occurred while testing condition",
              "duplicate": "[%key:ui::common::duplicate%]",
              "re_order": "[%key:ui::panel::config::automation::editor::triggers::re_order%]",
              "rename": "[%key:ui::panel::config::automation::editor::triggers::rename%]",
              "cut": "[%key:ui::panel::config::automation::editor::triggers::cut%]",
              "copy": "[%key:ui::panel::config::automation::editor::triggers::copy%]",
              "paste": "[%key:ui::panel::config::automation::editor::triggers::paste%]",
              "change_alias": "Rename condition",
              "alias": "Condition name",
              "delete": "[%key:ui::common::delete%]",
              "delete_confirm_title": "Delete condition?",
              "delete_confirm_text": "[%key:ui::panel::config::automation::editor::triggers::delete_confirm_text%]",
              "unsupported_condition": "No visual editor support for condition: {condition}",
              "type_select": "Condition type",
              "type": {
                "and": {
                  "label": "And",
                  "description": {
                    "no_conditions": "Test if multiple conditions match",
                    "full": "Test if {count} {count, plural,\n one {condition match}\n other {conditions matches}\n}"
                  }
                },
                "device": {
                  "label": "Device",
                  "condition": "Condition",
                  "extra_fields": {
                    "above": "Above",
                    "below": "Below",
                    "for": "Duration",
                    "hvac_mode": "HVAC mode",
                    "preset_mode": "Preset mode"
                  }
                },
                "not": {
                  "label": "Not",
                  "description": {
                    "no_conditions": "Test if no condition matches",
                    "one_condition": "Test if 1 condition does not match",
                    "full": "Test if none of {count} conditions match"
                  }
                },
                "numeric_state": {
                  "type_value": "[%key:ui::panel::config::automation::editor::triggers::type::numeric_state::type_value%]",
                  "type_input": "[%key:ui::panel::config::automation::editor::triggers::type::numeric_state::type_input%]",
                  "label": "[%key:ui::panel::config::automation::editor::triggers::type::numeric_state::label%]",
                  "above": "[%key:ui::panel::config::automation::editor::triggers::type::numeric_state::above%]",
                  "below": "[%key:ui::panel::config::automation::editor::triggers::type::numeric_state::below%]",
                  "mode_above": "[%key:ui::panel::config::automation::editor::triggers::type::numeric_state::mode_above%]",
                  "mode_below": "[%key:ui::panel::config::automation::editor::triggers::type::numeric_state::mode_below%]",
                  "value_template": "[%key:ui::panel::config::automation::editor::triggers::type::numeric_state::value_template%]"
                },
                "or": {
                  "label": "Or",
                  "description": {
                    "no_conditions": "Test if any condition matches",
                    "full": "Test if any of {count} {count, plural,\n  one {condition}\n other {conditions}\n} matches"
                  }
                },
                "state": {
                  "label": "[%key:ui::panel::config::automation::editor::triggers::type::state::label%]",
                  "state": "[%key:ui::panel::config::automation::editor::triggers::type::state::label%]"
                },
                "sun": {
                  "label": "[%key:ui::panel::config::automation::editor::triggers::type::sun::label%]",
                  "before": "Before",
                  "after": "After",
                  "before_offset": "Before offset (optional)",
                  "after_offset": "After offset (optional)",
                  "sunrise": "Sunrise",
                  "sunset": "Sunset"
                },
                "template": {
                  "label": "[%key:ui::panel::config::automation::editor::triggers::type::template::label%]",
                  "value_template": "[%key:ui::panel::config::automation::editor::triggers::type::template::value_template%]"
                },
                "time": {
                  "type_value": "[%key:ui::panel::config::automation::editor::triggers::type::time::type_value%]",
                  "type_input": "[%key:ui::panel::config::automation::editor::triggers::type::time::type_input%]",
                  "label": "[%key:ui::panel::config::automation::editor::triggers::type::time::label%]",
                  "after": "After",
                  "before": "Before",
                  "weekday": "Weekdays",
                  "mode_after": "[%key:ui::panel::config::automation::editor::conditions::type::time::after%]",
                  "mode_before": "[%key:ui::panel::config::automation::editor::conditions::type::time::before%]",
                  "weekdays": {
                    "mon": "Monday",
                    "tue": "Tuesday",
                    "wed": "Wednesday",
                    "thu": "Thursday",
                    "fri": "Friday",
                    "sat": "Saturday",
                    "sun": "Sunday"
                  }
                },
                "trigger": {
                  "label": "Triggered by",
                  "no_triggers": "No triggers have an ID set. You can set an ID using the trigger menu button.",
                  "id": "Trigger"
                },
                "zone": {
                  "label": "[%key:ui::panel::config::automation::editor::triggers::type::zone::label%]",
                  "entity": "[%key:ui::panel::config::automation::editor::triggers::type::zone::entity%]",
                  "zone": "[%key:ui::panel::config::automation::editor::triggers::type::zone::label%]",
                  "description": {
                    "full": "Confirm {entity} {numberOfEntities, plural,\n one {is}\n other {are}\n} in {zone} {numberOfZones, plural,\n one {zone} \n other {zones}\n} "
                  }
                }
              }
            },
            "actions": {
              "header": "Actions",
              "learn_more": "Learn more about actions",
              "add": "Add action",
              "invalid_action": "Invalid action",
              "run": "Run",
              "run_action_error": "Error running action",
              "run_action_success": "Action run successfully",
              "duplicate": "[%key:ui::common::duplicate%]",
              "re_order": "[%key:ui::panel::config::automation::editor::triggers::re_order%]",
              "rename": "[%key:ui::panel::config::automation::editor::triggers::rename%]",
              "cut": "[%key:ui::panel::config::automation::editor::triggers::cut%]",
              "copy": "[%key:ui::panel::config::automation::editor::triggers::copy%]",
              "paste": "[%key:ui::panel::config::automation::editor::triggers::paste%]",
              "change_alias": "Rename action",
              "alias": "Action name",
              "enable": "Enable",
              "disable": "Disable",
              "disabled": "Disabled",
              "delete": "[%key:ui::common::delete%]",
              "delete_confirm_title": "Delete action?",
              "delete_confirm_text": "[%key:ui::panel::config::automation::editor::triggers::delete_confirm_text%]",
              "unsupported_action": "No visual editor support for action: {action}",
              "type_select": "Action type",
              "continue_on_error": "Continue on error",
              "type": {
                "service": {
                  "label": "Call service",
                  "response_variable": "Response variable",
                  "has_optional_response": "This service can return a response, if you want to use the response, enter the name of a variable the response will be saved in",
                  "has_response": "This service returns a response, enter the name of a variable the response will be saved in",
                  "description": {
                    "service_based_on_template": "Call a service based on a template on {targets}",
                    "service_based_on_name": "Call a service ''{name}'' on {targets}",
                    "service": "Call a service",
                    "target_template": "templated {name}",
                    "target_unknown_entity": "unknown entity",
                    "target_unknown_device": "unknown device",
                    "target_unknown_area": "unknown area"
                  }
                },
                "play_media": {
                  "label": "Play media",
                  "description": {
                    "full": "Play {hasMedia, select, \n true {{media}} \n other {media}\n } on {hasMediaPlayer, select, \n true {{mediaPlayer}} \n other {a media player}\n }"
                  }
                },
                "delay": {
                  "label": "Wait for time to pass (delay)",
                  "delay": "Duration",
                  "description": {
                    "full": "Delay {duration}",
                    "duration_string": "for {string}",
                    "duration_template": "based on a template",
                    "duration_unknown": "a duration"
                  }
                },
                "wait_template": {
                  "label": "Wait for a template",
                  "wait_template": "Wait Template",
                  "timeout": "Timeout (optional)",
                  "continue_timeout": "Continue on timeout",
                  "description": {
                    "full": "Wait for a template to evaluate to true"
                  }
                },
                "wait_for_trigger": {
                  "label": "Wait for a trigger",
                  "timeout": "[%key:ui::panel::config::automation::editor::actions::type::wait_template::timeout%]",
                  "continue_timeout": "[%key:ui::panel::config::automation::editor::actions::type::wait_template::continue_timeout%]",
                  "description": {
                    "wait_for_a_trigger": "Wait for a trigger",
                    "wait_for_triggers": "Wait for {count} {count, plural,\n one {trigger}\n other {triggers}\n}"
                  }
                },
                "condition": {
                  "label": "Condition"
                },
                "event": {
                  "label": "Manual event",
                  "event": "[%key:ui::panel::config::automation::editor::triggers::type::event::event_type%]",
                  "event_data": "[%key:ui::panel::config::automation::editor::triggers::type::event::event_data%]",
                  "description": {
                    "full": "Manually fire event {name}",
                    "template": "based on a template"
                  }
                },
                "device_id": {
                  "label": "Device",
                  "action": "Action",
                  "extra_fields": {
                    "code": "Code",
                    "message": "Message",
                    "title": "Title",
                    "position": "[%key:ui::card::cover::position%]",
                    "mode": "Mode",
                    "humidity": "Humidity",
                    "value": "Value",
                    "brightness_pct": "[%key:ui::card::light::brightness%]",
                    "flash": "Flash"
                  }
                },
                "activate_scene": {
                  "label": "Scene",
                  "scene": "Scene",
                  "description": {
                    "activate_scene": "Activate a scene",
                    "activate_scene_with_name": "Activate scene {name}"
                  }
                },
                "repeat": {
                  "label": "Repeat",
                  "type_select": "Repeat type",
                  "type": {
                    "count": {
                      "label": "Count"
                    },
                    "while": {
                      "label": "While",
                      "conditions": "While conditions"
                    },
                    "until": {
                      "label": "Until",
                      "conditions": "Until conditions"
                    },
                    "for_each": {
                      "label": "For each",
                      "items": "For each item in list"
                    }
                  },
                  "sequence": "Actions",
                  "description": {
                    "full": "Repeat an action {chosenAction}",
                    "count": "{count} {count, plural,\n one {time}\n other {times}\n}",
                    "while_count": "while {count} {count, plural,\n one {condition matches}\n other {conditions match}\n} ",
                    "until_count": "until {count} {count, plural,\n one {condition matches}\n other {conditions match}\n} ",
                    "for_each": "for every item: {items}"
                  }
                },
                "choose": {
                  "label": "Choose",
                  "default": "Default actions",
                  "add_default": "Add default actions",
                  "option": "Option {number}",
                  "add_option": "Add option",
                  "remove_option": "Remove option",
                  "option_description_additional": " {numberOfAdditionalConditions, plural,\n one {and 1 more condition}\n other {and {numberOfAdditionalConditions} more conditions}}",
                  "conditions": "Conditions",
                  "no_conditions": "[%key:ui::panel::config::devices::automation::conditions::no_conditions%]",
                  "sequence": "Actions",
                  "description": {
                    "full": "Choose between {number} {number, plural,\n one {action}\n other{actions}\n}",
                    "no_action": "Choose an action"
                  }
                },
                "if": {
                  "label": "If-then",
                  "if": "If",
                  "then": "Then",
                  "else": "Else",
                  "add_else": "Add else",
                  "description": {
                    "if": "Conditionally execute an action",
                    "if_else": "Conditionally execute an action and default to another action"
                  }
                },
                "stop": {
                  "label": "Stop",
                  "stop": "Reason for stopping",
                  "response_variable": "The name of the variable to use as response",
                  "error": "Stop because of an unexpected error",
                  "description": {
                    "full": "Stop {hasReason, select, \n true { because: {reason}} \n other {}\n }"
                  }
                },
                "parallel": {
                  "label": "Run in parallel",
                  "description": {
                    "full": "Run {number} {number, plural,\n one {action}\n other {actions}\n} in parallel"
                  }
                },
                "variables": {
                  "label": "Define variables",
                  "description": {
                    "full": "Define variables {names}"
                  }
                },
                "check_condition": {
                  "description": {
                    "full": "Test {condition}"
                  }
                }
              }
            }
          },
          "thingtalk": {
            "create": "Create automation",
            "task_selection": {
              "header": "Create a new automation",
              "introduction": "Type below what this automation should do, and we will try to convert it into a Home Assistant automation.",
              "language_note": "Note: Only English is supported for now.",
              "for_example": "For example:",
              "error_empty": "Enter a command or tap skip.",
              "error_unsupported": "We couldn't create an automation for that (yet?)."
            },
            "link_devices": {
              "header": "Great! Now we need to link some devices",
              "ambiguous_entities": "One or more devices have more than one matching entity, please pick the one you want to use.",
              "unknown_placeholder": "Unknown placeholder"
            }
          },
          "trace": {
            "refresh": "[%key:ui::common::refresh%]",
            "download_trace": "Download trace",
            "edit_automation": "Edit automation",
            "older_trace": "Older trace",
            "newer_trace": "Newer trace"
          }
        },
        "blueprint": {
          "caption": "Blueprints",
          "description": "Manage blueprints",
          "overview": {
            "header": "Blueprint Editor",
            "introduction": "The blueprint configuration allows you to import and manage your blueprints.",
            "learn_more": "Learn more about using blueprints",
            "headers": {
              "name": "Name",
              "type": "Type",
              "file_name": "File name"
            },
            "types": {
              "automation": "Automation",
              "script": "Script"
            },
            "types_plural": {
              "automation": "automations",
              "script": "scripts"
            },
            "error": "{path} could not be loaded",
            "blueprint_in_use_title": "This blueprint is in use, and can not be deleted",
            "blueprint_in_use_text": "Please remove all below {type} that use this blueprint before deleting it. {list}",
            "blueprint_in_use_view": "view {type}",
            "confirm_delete_title": "Delete blueprint?",
            "confirm_delete_text": "{name} will be permanently deleted.",
            "add_blueprint": "Import blueprint",
            "no_blueprints": "[%key:ui::panel::config::automation::editor::blueprint::no_blueprints%]",
            "create_automation": "Create automation",
            "create_script": "Create script",
            "view_automation": "Show automations using this blueprint",
            "view_script": "Show scripts using this blueprint",
            "delete_blueprint": "Delete blueprint",
            "share_blueprint": "Share blueprint",
            "share_blueprint_no_url": "Unable to share blueprint: no source url",
            "discover_more": "Discover more blueprints"
          },
          "add": {
            "header": "Import a blueprint",
            "import_header": "Blueprint ''{name}''",
            "import_introduction": "Import blueprints of other users from GitHub and the community forums by pasting the address below.",
            "community_forums": "View blueprints on the community forums",
            "url": "Blueprint address",
            "raw_blueprint": "Blueprint content",
            "importing": "Loading blueprint…",
            "import_btn": "Preview",
            "saving": "Importing blueprint…",
            "save_btn": "Import blueprint",
            "error_no_url": "Please enter the blueprint address.",
            "unsupported_blueprint": "This blueprint is not supported",
            "file_name": "Blueprint Path"
          }
        },
        "script": {
          "caption": "Scripts",
          "description": "Execute a sequence of actions",
          "picker": {
            "header": "Script Editor",
            "introduction": "The script editor allows you to create and edit scripts. Please follow the link below to read the instructions to make sure that you have configured Home Assistant correctly.",
            "learn_more": "Learn more about scripts",
            "no_scripts": "We couldn't find any scripts",
            "add_script": "Add script",
            "run_script": "Run script",
            "run": "[%key:ui::panel::config::automation::editor::actions::run%]",
            "show_trace": "[%key:ui::panel::config::automation::editor::show_trace%]",
            "show_info": "[%key:ui::panel::config::automation::editor::show_info%]",
            "filtered_by_blueprint": "[%key:ui::panel::config::automation::picker::filtered_by_blueprint%]",
            "headers": {
              "name": "Name",
              "state": "State"
            },
            "delete": "[%key:ui::common::delete%]",
            "duplicate": "[%key:ui::common::duplicate%]"
          },
          "dialog_new": {
            "header": "Create script",
            "create_empty": "Create new script",
            "create_empty_description": "Start with an empty script from scratch",
            "create_blueprint": "[%key:ui::panel::config::automation::dialog_new::create_blueprint%]",
            "create_blueprint_description": "[%key:ui::panel::config::automation::dialog_new::create_blueprint_description%]",
            "blueprint_source": {
              "author": "[%key:ui::panel::config::automation::dialog_new::blueprint_source::author%]",
              "local": "[%key:ui::panel::config::automation::dialog_new::blueprint_source::local%]",
              "community": "[%key:ui::panel::config::automation::dialog_new::blueprint_source::community%]",
              "homeassistant": "[%key:ui::panel::config::automation::dialog_new::blueprint_source::homeassistant%]"
            },
            "discover_blueprint_tip": "[%key:ui::panel::config::automation::dialog_new::discover_blueprint_tip%]"
          },
          "editor": {
            "alias": "Name",
            "icon": "Icon",
            "id": "Entity ID",
            "id_already_exists_save_error": "You can't save this script because the ID is not unique, pick another ID or leave it blank to automatically generate one.",
            "id_already_exists": "This ID already exists",
            "introduction": "Use scripts to run a sequence of actions.",
            "show_trace": "[%key:ui::panel::config::automation::editor::show_trace%]",
            "show_info": "[%key:ui::panel::config::automation::editor::show_info%]",
            "read_only": "This script cannot be edited from the UI, because it is not stored in the ''scripts.yaml'' file.",
            "unavailable": "Script is unavailable",
            "migrate": "Migrate",
            "duplicate": "[%key:ui::common::duplicate%]",
            "header": "Script: {name}",
            "default_name": "New Script",
            "modes": {
              "label": "[%key:ui::panel::config::automation::editor::modes::label%]",
              "learn_more": "[%key:ui::panel::config::automation::editor::modes::learn_more%]",
              "single": "[%key:ui::panel::config::automation::editor::modes::single%]",
              "restart": "[%key:ui::panel::config::automation::editor::modes::restart%]",
              "queued": "[%key:ui::panel::config::automation::editor::modes::queued%]",
              "parallel": "[%key:ui::panel::config::automation::editor::modes::parallel%]"
            },
            "max": {
              "queued": "Queue length",
              "parallel": "Max number of parallel runs"
            },
            "load_error_not_editable": "Only scripts inside scripts.yaml are editable.",
            "load_error_not_deletable": "Only scripts in scripts.yaml can be deleted.",
            "load_error_unknown": "Error loading script ({err_no}).",
            "delete_confirm_title": "Delete script?",
            "delete_confirm_text": "{name} will be permanently deleted.",
            "save_script": "Save script",
            "sequence": "Sequence",
            "sequence_sentence": "The sequence of actions of this script.",
            "link_available_actions": "Learn more about available actions."
          },
          "trace": {
            "edit_script": "Edit script"
          }
        },
        "scene": {
          "caption": "Scenes",
          "description": "Capture device states and easily recall them later",
          "activated": "Activated scene {name}.",
          "picker": {
            "header": "Scene Editor",
            "introduction": "The scene editor allows you to create and edit scenes. Please follow the link below to read the instructions to make sure that you have configured Home Assistant correctly.",
            "learn_more": "Learn more about scenes",
            "pick_scene": "Pick scene to edit",
            "no_scenes": "We couldn't find any scenes",
            "add_scene": "Add scene",
            "only_editable": "Only scenes defined in scenes.yaml are editable.",
            "edit_scene": "Edit scene",
            "show_info": "[%key:ui::panel::config::automation::editor::show_info%]",
            "activate": "Activate",
            "delete_scene": "Delete scene",
            "delete": "[%key:ui::common::delete%]",
            "delete_confirm_title": "Delete scene?",
            "delete_confirm_text": "{name} will be permanently deleted.",
            "duplicate_scene": "Duplicate scene",
            "duplicate": "[%key:ui::common::duplicate%]",
            "headers": {
              "name": "Name",
              "last_activated": "Last activated"
            }
          },
          "editor": {
            "default_name": "New scene",
            "load_error_not_editable": "Only scenes in scenes.yaml are editable.",
            "load_error_unknown": "Error loading scene ({err_no}).",
            "save": "Save",
            "unsaved_confirm_title": "Leave editor?",
            "unsaved_confirm_text": "Unsaved changes will be lost.",
            "name": "Name",
            "icon": "Icon",
            "area": "Area",
            "devices": {
              "header": "Devices",
              "introduction": "Add the devices that you want to be included in your scene. Set all entities in each device to the state you want for this scene.",
              "add": "Add a device",
              "delete": "Delete device"
            },
            "entities": {
              "header": "Entities",
              "introduction": "Individual entities can be added here.",
              "without_device": "Entities",
              "add": "Add an entity",
              "delete": "Delete entity"
            }
          }
        },
        "cloud": {
          "description_login": "Logged in and connected",
          "description_not_login": "Not logged in",
          "description_features": "Control home when away and integrate with Alexa and Google Assistant",
          "login": {
            "title": "Cloud login",
            "introduction": "Home Assistant Cloud provides you with a secure remote connection to your instance while away from home. It also allows you to connect with cloud-only services: Amazon Alexa and Google Assistant.",
            "introduction2": "This service is run by our partner ",
            "introduction2a": ", a company founded by the founders of Home Assistant.",
            "introduction3": "Home Assistant Cloud is a subscription service with a free one month trial. No payment information necessary.",
            "learn_more_link": "Learn more about Home Assistant Cloud",
            "dismiss": "Dismiss",
            "sign_in": "Sign in",
            "email": "Email",
            "email_error_msg": "Invalid email",
            "password": "Password",
            "password_error_msg": "Passwords are at least 8 characters",
            "forgot_password": "Forgot password?",
            "start_trial": "Start your free 1 month trial",
            "trial_info": "No payment information necessary",
            "alert_password_change_required": "You need to change your password before logging in.",
            "alert_email_confirm_necessary": "You need to confirm your email before logging in.",
            "cloud_pipeline_title": "Want to use Home Assistant Cloud for your voice assistant?",
            "cloud_pipeline_text": "We created a new assistant for you, using the superior text-to-speech and speech-to-text engines from Home Assistant Cloud. Would you like to set this assistant as the preferred assistant?"
          },
          "forgot_password": {
            "title": "Forgot password",
            "subtitle": "Forgot your password",
            "instructions": "Enter your email address and we will send you a link to reset your password.",
            "email": "Email",
            "email_error_msg": "Invalid email",
            "send_reset_email": "Send reset email",
            "check_your_email": "Check your email for instructions on how to reset your password."
          },
          "register": {
            "title": "Register Account",
            "headline": "Start your free trial",
            "information": "Create an account to start your free one month trial with Home Assistant Cloud. No payment information necessary.",
            "information2": "The trial will give you access to all the benefits of Home Assistant Cloud, including:",
            "feature_remote_control": "Control of Home Assistant away from home",
            "feature_google_home": "Integration with Google Assistant",
            "feature_amazon_alexa": "Integration with Amazon Alexa",
            "feature_webhook_apps": "Easy integration with webhook-based apps like OwnTracks",
            "information3": "This service is run by our partner ",
            "information3a": ", a company founded by the founders of Home Assistant.",
            "information4": "By registering an account you agree to the following terms and conditions.",
            "link_terms_conditions": "Terms and conditions",
            "link_privacy_policy": "Privacy policy",
            "create_account": "Create account",
            "email_address": "Email address",
            "email_error_msg": "Invalid email",
            "password": "Password",
            "password_error_msg": "Passwords are at least 8 characters",
            "start_trial": "Start trial",
            "resend_confirm_email": "Resend confirmation email",
            "account_created": "Account created! Check your email for instructions on how to activate your account."
          },
          "account": {
            "thank_you_note": "Thank you for being part of Home Assistant Cloud. It's because of people like you that we are able to make a great home automation experience for everyone. Thank you!",
            "nabu_casa_account": "Nabu Casa Account",
            "connection_status": "Cloud connection status",
            "manage_account": "Manage account",
            "sign_out": "Sign out",
            "sign_out_confirm": "Are you sure you want to sign out?",
            "integrations": "Integrations",
            "integrations_introduction": "Integrations for Home Assistant Cloud allow you to connect with services in the cloud without having to expose your Home Assistant instance publicly on the internet.",
            "integrations_introduction2": "Check the website for ",
            "integrations_link_all_features": " all available features",
            "tip_moved_voice_assistants": "Looking for Google Assistant and Amazon Alexa settings? They are moved to the new voice assistants page.",
            "connected": "Connected",
            "connecting": "Connecting…",
            "not_connected": "Not connected",
            "fetching_subscription": "Fetching subscription…",
            "tts": {
              "title": "Text-to-speech",
              "info": "Bring personality to your home by having it speak to you by using our text-to-speech services. You can use this in automations and scripts by using the {service} service.",
              "default_language": "Default language to use",
              "default_gender": "Default gender to use",
              "try": "Try",
              "dialog": {
                "header": "Try text-to-speech",
                "example_message": "Hello {name}, you can play any text on any supported media player!",
                "target": "Target",
                "target_browser": "Browser",
                "play": "Play",
                "create_automation": "Create automation"
              }
            },
            "remote": {
              "title": "Remote control",
              "connected": "Connected",
              "not_connected": "Not connected",
              "reconnecting": "Not connected. Trying to reconnect.",
              "access_is_being_prepared": "Remote control is being prepared. We will notify you when it's ready.",
              "cerificate_loading": "Your certificate is loading.",
              "cerificate_loaded": "Your certificate is loaded, waiting for validation.",
              "cerificate_error": "There was an error generating the certificate, check your logs.",
              "info": "Home Assistant Cloud provides a secure remote connection to your instance while away from home.",
              "instance_is_available": "Your instance is available at your",
              "instance_will_be_available": "Your instance will be available at your",
              "link_learn_how_it_works": "Learn how it works",
              "nabu_casa_url": "Nabu Casa URL",
              "certificate_info": "Certificate info"
            },
            "alexa": {
              "title": "Alexa",
              "info": "With the Alexa integration for Home Assistant Cloud you'll be able to control all your Home Assistant devices via any Alexa-enabled device.",
              "enable_ha_skill": "Enable the Home Assistant skill for Alexa",
              "config_documentation": "Configuration documentation",
              "enable_state_reporting": "Enable State Reporting",
              "info_state_reporting": "If you enable state reporting, Home Assistant will send all state changes of exposed entities to Amazon. This allows you to always see the latest states in the Alexa app and use the state changes to create routines.",
              "state_reporting_error": "Unable to {enable_disable} report state.",
              "show_entities": "[%key:ui::panel::config::cloud::account::google::show_entities%]",
              "exposed_entities": "[%key:ui::panel::config::cloud::account::google::exposed_entities%]",
              "manual_config": "[%key:ui::panel::config::cloud::account::google::manual_config%]",
              "enable": "enable",
              "disable": "disable",
              "not_configured_title": "Continue setting up Alexa",
              "not_configured_text": "Before you can use Alexa, you need to activate the Home Assistant skill for Alexa in the Alexa app.",
              "link_learn_how_it_works": "[%key:ui::panel::config::cloud::account::remote::link_learn_how_it_works%]",
              "expose_new_entities": "[%key:ui::panel::config::cloud::account::google::expose_new_entities%]",
              "expose_new_entities_info": "Should new entities be exposed to Alexa automatically? Exposes supported devices that are not classified as security devices."
            },
            "google": {
              "title": "Google Assistant",
              "info": "With the Google Assistant integration for Home Assistant Cloud, you'll be able to control all your Home Assistant devices via any Google Assistant-enabled device.",
              "http_use_ssl_warning_title": "Local communication unavailable",
              "http_use_ssl_warning_text": "Google devices will not be able to talk locally with Home Assistant, because you have configured an SSL certificate for your HTTP integration.",
              "enable_ha_skill": "Activate the Home Assistant Cloud skill for Google Assistant",
              "config_documentation": "Configuration documentation",
              "enable_state_reporting": "Enable state reporting",
              "info_state_reporting": "If you enable state reporting, Home Assistant will send all state changes of exposed entities to Google. This speeds up voice commands and allows you to always see the latest states in the Google app.",
              "security_devices": "Security devices",
              "enter_pin_info": "Please enter a PIN to interact with security devices. Security devices are doors, garage doors, and locks. You will be asked to say/enter this PIN when interacting with security devices via Google Assistant.",
              "devices_pin": "Security Devices PIN",
              "enter_pin_hint": "Enter a PIN to use security devices",
              "show_entities": "Show entities",
              "exposed_entities": "{number} {number, plural,\n  one {entity}\n  other {entities}\n} exposed",
              "manual_config": "Editing which entities are exposed via the UI is disabled because you have configured entity filters in configuration.yaml.",
              "enter_pin_error": "Unable to store PIN:",
              "not_configured_title": "Continue setting up Google Assistant",
              "not_configured_text": "Before you can use Google Assistant, you need to activate the Home Assistant Cloud skill for Google Assistant in the Google Home app.",
              "link_learn_how_it_works": "[%key:ui::panel::config::cloud::account::remote::link_learn_how_it_works%]",
              "expose_new_entities": "Expose new entities",
              "expose_new_entities_info": "Should new entities be exposed to Google Assistant automatically? Exposes supported devices that are not classified as security devices."
            },
            "webhooks": {
              "title": "Webhooks",
              "info": "Anything that is configured to be triggered by a webhook can be given a publicly accessible URL to allow you to send data back to Home Assistant from anywhere, without exposing your instance to the internet.",
              "no_hooks_yet": "Looks like you have no webhooks yet. Get started by configuring a ",
              "no_hooks_yet_link_integration": "webhook-based integration",
              "no_hooks_yet2": " or by creating a ",
              "no_hooks_yet_link_automation": "webhook automation",
              "link_learn_more": "Learn more about creating webhook-powered automations.",
              "loading": "Loading…",
              "manage": "Manage",
              "disable_hook_error_msg": "Failed to disable webhook:"
            }
          },
          "dialog_certificate": {
            "certificate_information": "Certificate information",
            "certificate_expiration_date": "Certificate expiration date:",
            "will_be_auto_renewed": "will be automatically renewed",
            "fingerprint": "Certificate fingerprint:",
            "close": "Close"
          },
          "dialog_cloudhook": {
            "webhook_for": "Webhook for {name}",
            "managed_by_integration": "This webhook is managed by an integration and cannot be disabled.",
            "info_disable_webhook": "If you no longer want to use this webhook, you can",
            "link_disable_webhook": "disable it",
            "public_url": "Public address",
            "view_documentation": "View documentation",
            "close": "Close",
            "confirm_disable_title": "Disable webhook",
            "confirm_disable_text": "Webhook for {name} will be disabled."
          }
        },
        "devices": {
          "add_prompt": "No {name} have been added using this {type} yet. You can add one by clicking the + button above.",
          "add_device": "Add device",
          "caption": "Devices",
          "description": "Manage configured devices",
          "device_info": "{type} info",
          "edit_settings": "Edit settings",
          "unnamed_device": "Unnamed {type}",
          "unknown_error": "Unknown error",
          "name": "Name",
          "update": "Update",
          "no_devices": "No devices",
          "enabled_label": "Enable {type}",
          "enabled_cause": "The {type} is disabled by {cause}.",
          "disabled_by": {
            "user": "User",
            "integration": "Integration",
            "config_entry": "Config entry"
          },
          "enabled_description": "Disabled devices will not be shown and entities belonging to the device will be disabled and not added to Home Assistant.",
          "open_configuration_url": "Visit",
          "download_diagnostics": "Download diagnostics",
          "download_diagnostics_integration": "Download {integration} diagnostics",
          "delete_device": "Delete",
          "delete_device_integration": "Remove device from {integration}",
          "connected_devices": {
            "heading": "Connected devices",
            "show_more": "+{count} devices not shown"
          },
          "type": {
            "device_heading": "Device",
            "device": "device",
            "service_heading": "Service",
            "service": "service"
          },
          "automation": {
            "automations_heading": "Automations",
            "automations": "automations",
            "no_automations": "No automations",
            "unknown_automation": "Unknown automation",
            "create": "Create automation with {type}",
            "create_disable": "Can't create automation with disabled {type}",
            "triggers": {
              "caption": "Do something when…",
              "no_triggers": "No triggers",
              "unknown_trigger": "Unknown trigger"
            },
            "conditions": {
              "caption": "Only do something if…",
              "no_conditions": "No conditions",
              "unknown_condition": "Unknown condition"
            },
            "actions": {
              "caption": "When something is triggered…",
              "no_actions": "No actions",
              "unknown_action": "Unknown action"
            },
            "no_device_automations": "There are no automations available for this device."
          },
          "script": {
            "scripts_heading": "Scripts",
            "scripts": "scripts",
            "no_scripts": "No scripts",
            "create": "Create script with {type}",
            "create_disable": "Can't create script with disabled {type}"
          },
          "scene": {
            "scenes_heading": "Scenes",
            "scenes": "scenes",
            "no_scenes": "No scenes",
            "create": "Create scene with {type}",
            "create_disable": "Can't create scene with disabled {type}"
          },
          "cant_edit": "You can only edit items that are created in the UI.",
          "device_not_found": "Device / service not found.",
          "entities": {
            "entities": "Entities",
            "control": "Controls",
            "event": "Events",
            "sensor": "Sensors",
            "diagnostic": "Diagnostic",
            "config": "Configuration",
            "add_entities_lovelace": "Add to dashboard",
            "none": "This device has no entities",
            "show_less": "Show less",
            "hidden_entities": "+{count} {count, plural,\n  one {entity}\n  other {entities}\n} not shown",
            "hidden": "Hidden"
          },
          "confirm_rename_entity_ids": "Do you also want to rename the entity IDs of your entities?",
          "confirm_rename_entity_ids_warning": "This will not change any configuration (like automations, scripts, scenes, dashboards) that is currently using these entities! You will have to update them yourself to use the new entity IDs!",
          "confirm_disable_config_entry": "There are no more devices for the config entry {entry_name}, do you want to instead disable the config entry?",
          "update_device_error": "Updating the device failed",
          "disabled": "Disabled",
          "data_table": {
            "device": "Device",
            "manufacturer": "Manufacturer",
            "model": "Model",
            "area": "Area",
            "integration": "Integration",
            "battery": "Battery",
            "disabled_by": "Disabled",
            "no_devices": "No devices",
            "no_integration": "No integration",
            "unknown": "unknown"
          },
          "delete": "Delete",
          "confirm_delete": "Are you sure you want to delete this device?",
          "confirm_delete_integration": "Are you sure you want to remove this device from {integration}?",
          "picker": {
            "search": "Search devices",
            "filter": {
              "filter": "Filter",
              "show_disabled": "Show disabled devices",
              "hidden_devices": "{number} {number, plural,\n  one {device}\n  other {devices}\n} not shown",
              "show_all": "Show all"
            }
          }
        },
        "entities": {
          "caption": "Entities",
          "description": "Manage known entities",
          "picker": {
            "header": "Entities",
            "introduction": "Home Assistant keeps a registry of every entity it has ever seen that can be uniquely identified. Each of these entities will have an entity ID assigned which will be reserved for just this entity.",
            "introduction2": "Use the entity registry to override the name, change the entity ID or remove the entry from Home Assistant.",
            "search": "Search entities",
            "unnamed_entity": "Unnamed entity",
            "filter": {
              "filter": "Filter",
              "show_hidden": "Show hidden entities",
              "show_disabled": "Show disabled entities",
              "show_unavailable": "Show unavailable entities",
              "show_readonly": "Show read-only entities",
              "hidden_entities": "{number} {number, plural,\n  one {entity}\n  other {entities}\n} not shown",
              "show_all": "Show all"
            },
            "status": {
              "restored": "Restored",
              "unavailable": "Unavailable",
              "disabled": "Disabled",
              "readonly": "Read-only",
              "hidden": "Hidden",
              "ok": "Ok"
            },
            "headers": {
              "state_icon": "State icon",
              "name": "Name",
              "entity_id": "Entity ID",
              "integration": "Integration",
              "area": "Area",
              "disabled_by": "Disabled by",
              "status": "Status"
            },
            "selected": "{number} selected",
            "enable_selected": {
              "button": "Enable selected",
              "confirm_title": "Do you want to enable {number} {number, plural,\n  one {entity}\n  other {entities}\n}?",
              "confirm_text": "This will make them available in Home Assistant again if they are now disabled."
            },
            "disable_selected": {
              "button": "Disable selected",
              "confirm_title": "Do you want to disable {number} {number, plural,\n  one {entity}\n  other {entities}\n}?",
              "confirm_text": "Disabled entities will not be added to Home Assistant."
            },
            "remove_selected": {
              "button": "Remove selected",
              "confirm_title": "Do you want to remove {number} {number, plural,\n  one {entity}\n  other {entities}\n}?",
              "confirm_partly_title": "Only {number} {number, plural,\n  one {selected entity}\n  other {selected entities}\n} can be removed.",
              "confirm_text": "You should remove them from your dashboard config and automations if they contain these entities.",
              "confirm_partly_text": "You can only remove {removable} of the selected {selected} entities. Entities can only be removed when the integration is no longer providing the entities. Sometimes you have to restart Home Assistant before you can remove the entities of a removed integration. Are you sure you want to remove the removable entities?"
            },
            "hide_selected": {
              "button": "Hide selected",
              "confirm_title": "Do you want to hide {number} {number, plural,\n  one {entity}\n  other {entities}\n}?",
              "confirm_text": "Hidden entities will not be shown on your dashboard. Their history is still tracked and you can still interact with them with services."
            }
          }
        },
        "person": {
          "caption": "People",
          "description": "Manage the people that Home Assistant tracks",
          "introduction": "Here you can add each person of interest in Home Assistant.",
          "note_about_persons_configured_in_yaml": "People configured via configuration.yaml cannot be edited via the UI.",
          "learn_more": "Learn more about people",
          "no_persons_created_yet": "Looks like you have not added any people yet.",
          "create_person": "Create person",
          "add_person": "Add person",
          "confirm_delete_title": "Delete {name}?",
          "confirm_delete_text": "This person will be permanently deleted and all devices belonging to this person will become unassigned.",
          "person_not_found_title": "Person not found",
          "person_not_found": "We couldn't find the person you were trying to edit.",
          "detail": {
            "new_person": "New person",
            "name": "Name",
            "name_error_msg": "Name is required",
            "linked_user": "Linked User",
            "device_tracker_intro": "Select the devices that belong to this person.",
            "no_device_tracker_available_intro": "When you have devices that indicate the presence of a person, you will be able to assign them to a person here. You can add your first device by adding a presence-detection integration from the integrations page.",
            "link_presence_detection_integrations": "Presence Detection Integrations",
            "link_integrations_page": "Integrations page",
            "device_tracker_picked": "Track device",
            "device_tracker_pick": "Pick device to track",
            "delete": "Delete",
            "create": "Create",
            "update": "Update",
            "confirm_delete_user": "Are you sure you want to delete the user account for {name}? You can still track the user, but the person will no longer be able to login.",
            "admin": "[%key:ui::panel::config::users::editor::admin%]",
            "local_only": "[%key:ui::panel::config::users::editor::local_only%]",
            "allow_login": "Allow person to login"
          }
        },
        "zone": {
          "caption": "Zones",
          "description": "Manage the zones you want to track people in",
          "introduction": "Zones allow you to specify certain regions on Earth. When a person is within a zone, the state will take the name from the zone. Zones can also be used as a trigger or condition inside automation setups.",
          "no_zones_created_yet": "Looks like you have not added any zones yet.",
          "create_zone": "Add zone",
          "add_zone": "Add zone",
          "edit_zone": "Edit zone",
          "edit_home": "Edit home",
          "confirm_delete": "Are you sure you want to delete this zone?",
          "can_not_edit": "Unable to edit zone",
          "configured_in_yaml": "Zones configured via configuration.yaml cannot be edited via the UI.",
          "edit_home_zone": "The radius of the Home zone can't be edited from the frontend yet. Drag the marker on the map to move the home zone.",
          "edit_home_zone_narrow": "The radius of the Home zone can't be edited from the frontend yet. The location can be changed from the general configuration.",
          "go_to_core_config": "Go to general configuration?",
          "home_zone_core_config": "The location of your home zone is editable from the general configuration page. The radius of the Home zone can't be edited from the frontend yet. Do you want to go to the general configuration?",
          "detail": {
            "new_zone": "New zone",
            "name": "Name",
            "icon": "Icon",
            "icon_error_msg": "Icon should be in the format ''prefix:iconname'', for example: ''mdi:home''",
            "location": "Map location",
            "radius": "Radius",
            "latitude": "Latitude",
            "longitude": "Longitude",
            "passive": "Passive",
            "passive_note": "Passive zones are hidden in the frontend and are not used as location for device trackers. This is useful if you just want to use it for automations.",
            "required_error_msg": "This field is required",
            "delete": "Delete",
            "create": "Add",
            "update": "Update"
          },
          "core_location_dialog": "Home Assistant location"
        },
        "integrations": {
          "caption": "Integrations",
          "description": "Manage integrations with services or devices",
          "integration": "integration",
          "discovered": "Discovered",
          "disabled": "Disabled",
          "available_integrations": "Available integrations",
          "new_flow": "Setup another instance of {integration}",
          "attention": "Attention required",
          "configured": "Configured",
          "new": "Select brand",
          "confirm_new": "Do you want to set up {integration}?",
          "add_integration": "Add integration",
          "no_integrations": "Seems like you don't have any integrations configured yet. Click on the button below to add your first integration!",
          "no_disabled_integrations": "No disabled integrations",
          "no_ignored_integrations": "No ignored integrations",
          "note_about_integrations": "No integrations matched your search, the integration you want to set up might not be available to set up via the UI yet.",
          "note_about_website_reference": "More are available on the ",
          "home_assistant_website": "Home Assistant website",
          "configure": "Configure",
          "reconfigure": "Reconfigure",
          "none": "Nothing configured yet",
          "none_found": "No integrations found",
          "none_found_detail": "Adjust your search criteria.",
          "integration_not_found": "Integration not found.",
          "details": "Integration details",
          "rename_dialog": "Edit the name of this config entry",
          "rename_input_label": "Entry name",
          "search": "Search integrations",
          "search_brand": "Search for a brand name",
          "add_zwave_js_device": "Add Z-Wave device",
          "add_zha_device": "Add Zigbee device",
          "add_matter_device": "Add Matter device",
          "disable": {
            "show_disabled": "Show disabled integrations",
            "disabled_integrations": "{number} disabled",
            "show": "Show"
          },
          "ignore": {
            "ignore": "Ignore",
            "confirm_ignore_title": "Ignore discovery of {name}?",
            "confirm_ignore": "Are you sure you don't want to set up this integration? You can undo this by clicking the 'Show ignored integrations' in the overflow menu on the top right.",
            "show_ignored": "Show ignored integrations",
            "ignored": "Ignored",
            "confirm_delete_ignore_title": "Stop ignoring {name}?",
            "confirm_delete_ignore": "This will make the integration appear in your discovered integrations again when it gets discovered. This might require a restart or take some time.",
            "stop_ignore": "Stop ignoring"
          },
          "integration_page": {
            "entries": "Integration entries",
            "entries_device": "Devices",
            "entries_hub": "Hubs",
            "entries_service": "Services",
            "entries_helper": "Helpers",
            "entries_hardware": "Hardware",
            "no_entries": "No entries",
            "attention_entries": "Needs attention",
            "add_entry": "Add entry",
            "add_device": "Add device",
            "add_hub": "Add hub",
            "add_service": "Add service",
            "add_helper": "Add helper",
            "add_hardware": "Add hardware"
          },
          "config_entry": {
            "application_credentials": {
              "delete_title": "Application credentials",
              "delete_prompt": "Would you like to also remove Application Credentials for this integration?",
              "delete_detail": "If you remove them, you will need to enter credentials when setting up the integration again. If you keep them, they will be used automatically when setting up the integration again or may be acccessed from the Application Credentials menu.",
              "delete_error_title": "Removing application credentials failed",
              "dismiss": "Keep",
              "learn_more": "Learn more about application credentials"
            },
            "devices": "{count} {count, plural,\n  one {device}\n  other {devices}\n}",
            "entities": "{count} {count, plural,\n  one {entity}\n  other {entities}\n}",
            "services": "{count} {count, plural,\n  one {service}\n  other {services}\n}",
            "entries": "{count} {count, plural,\n  one {entry}\n  other {entries}\n}",
            "no_devices_or_entities": "No devices or entities",
            "rename": "Rename",
            "configure": "Configure",
            "system_options": "System options",
            "documentation": "Documentation",
            "download_diagnostics": "Download diagnostics",
            "disable_debug_logging": "Disable debug logging",
            "known_issues": "Known issues",
            "delete": "Delete",
            "delete_confirm_title": "Delete {title}?",
            "delete_confirm_text": "Its devices and entities will be permanently deleted.",
            "enable_debug_logging": "Enable debug logging",
            "reload": "Reload",
            "restart_confirm": "Restart Home Assistant to finish removing this integration",
            "reload_confirm": "The integration was reloaded",
            "reload_restart_confirm": "Restart Home Assistant to finish reloading this integration",
            "disable_restart_confirm": "Restart Home Assistant to finish disabling this integration",
            "enable_restart_confirm": "Restart Home Assistant to finish enabling this integration",
            "disable_confirm_title": "Disable {title}?",
            "disable_confirm_text": "Its devices and entities will be disabled.",
            "disable_error": "Enabling or disabling of the integration failed",
            "manuf": "by {manufacturer}",
            "via": "Connected via",
            "firmware": "Firmware: {version}",
            "hardware": "Hardware: {version}",
            "version": "Version: {version}",
            "unnamed_entry": "Unnamed entry",
            "unknown_via_device": "Unknown device",
            "area": "In {area}",
            "no_area": "No area",
            "not_loaded": "Not loaded",
            "setup_in_progress": "Initializing",
            "check_the_logs": "Check the logs",
            "disable": {
              "disabled": "Disabled",
              "disabled_cause": "Disabled by {cause}",
              "disabled_by": {
                "user": "user",
                "integration": "integration",
                "device": "device"
              }
            },
            "custom_integration": "Custom integration",
            "depends_on_cloud": "Depends on the cloud",
            "yaml_only": "Needs manual configuration",
            "disabled_polling": "Automatic polling for updated data disabled",
            "debug_logging_enabled": "Debug logging enabled",
            "state": {
              "loaded": "Loaded",
              "setup_error": "Failed to set up",
              "migration_error": "Migration error",
              "setup_retry": "Failed setup, will retry",
              "not_loaded": "Not loaded",
              "failed_unload": "Failed to unload",
              "setup_in_progress": "Initializing"
            },
            "open_configuration_url": "Visit device"
          },
          "config_flow": {
            "success": "Success",
            "aborted": "Aborted",
            "close": "Close",
            "dismiss": "Dismiss dialog",
            "finish": "Finish",
            "submit": "Submit",
            "next": "Next",
            "preview": "Preview",
            "found_following_devices": "We found the following devices",
            "yaml_only_title": "This device cannot be added from the UI",
            "yaml_only": "You can add this device by adding it to your ''configuration.yaml''. See the documentation for more information.",
            "open_documentation": "Open documentation",
            "no_config_flow": "This integration does not support configuration via the UI. If you followed this link from the Home Assistant website, make sure you run the latest version of Home Assistant.",
            "not_all_required_fields": "Not all required fields are filled in.",
            "error_saving_area": "Error saving area: {error}",
            "created_config": "Created configuration for {name}.",
            "external_step": {
              "description": "This step requires you to visit an external website to be completed.",
              "open_site": "Open website"
            },
            "loading": {
              "loading_flow": "Please wait, starting configuration wizard for {integration}",
              "loading_step": "Loading next step for {integration}",
              "fallback_title": "the integration"
            },
            "error": "Error",
            "could_not_load": "Config flow could not be loaded",
            "not_loaded": "The integration could not be loaded, try to restart Home Assistant.",
            "supported_brand_flow": "Support for {supported_brand} devices is provided by {flow_domain_name}. Do you want to continue?",
            "missing_zwave_zigbee_title": "{integration} is not setup",
            "missing_zwave_zigbee": "To add a {brand} device, you first need {supported_hardware_link} and the {integration} integration set up. If you already have the hardware then you can proceed with the setup of {integration}.",
            "missing_matter": "To add a {brand} device, you first need the {integration} integration and {supported_hardware_link}. Do you want to proceed with the setup of {integration}?",
            "matter_mobile_app": "You need to use the Home Assistant Companion app on your mobile phone to commission Matter devices.",
            "supported_hardware": "supported hardware",
            "proceed": "Proceed"
          }
        },
        "users": {
          "caption": "Users",
          "description": "Manage the Home Assistant user accounts",
          "users_privileges_note": "The user group feature is a work in progress. The user will be unable to administer the instance via the UI. We're still auditing all management API endpoints to ensure that they correctly limit access to administrators.",
          "is_not_active": "Disabled",
          "is_system": "System user",
          "is_local": "Local user",
          "is_owner": "Owner",
          "picker": {
            "headers": {
              "name": "Display name",
              "username": "Username",
              "group": "Group",
              "system": "System",
              "is_active": "Active",
              "local": "Local",
              "icon": "Icon"
            },
            "add_user": "Add user"
          },
          "editor": {
            "caption": "View user",
            "name": "Display name",
            "username": "Username",
            "change_password": "Change password",
            "activate_user": "Activate user",
            "deactivate_user": "Deactivate user",
            "delete_user": "Delete user",
            "update_user": "Update",
            "id": "ID",
            "owner": "Owner",
            "admin": "Administrator",
            "group": "Group",
            "active": "Active",
            "local_only": "Can only log in from the local network",
            "system_generated": "System user",
            "system_generated_users_not_removable": "Unable to remove system users.",
            "system_generated_users_not_editable": "Unable to update system users.",
            "unnamed_user": "Unnamed User",
            "confirm_user_deletion_title": "Delete {name}?",
            "confirm_user_deletion_text": "This user will be permanently deleted.",
            "active_tooltip": "Controls if user can login"
          },
          "add_user": {
            "caption": "Add user",
            "password": "Password",
            "password_confirm": "Confirm password",
            "password_not_match": "Passwords don't match",
            "local_only": "Local only",
            "create": "Create"
          },
          "change_password": {
            "caption": "Change password",
            "new_password": "New password",
            "password_confirm": "Confirm password",
            "change": "Change",
            "password_no_match": "Passwords don't match",
            "password_changed": "The password has been changed successfully."
          }
        },
        "application_credentials": {
          "caption": "Application credentials",
          "description": "Manage the OAuth application credentials used by Integrations",
          "editor": {
            "caption": "Add credentials",
            "description": "OAuth is used to grant Home Assistant access to information on other websites without giving a passwords. This mechanism is used by companies such as Spotify, Google, Withings, Microsoft, and Twitter.",
            "missing_credentials": "Setting up {integration} requires configuring application credentials.",
            "missing_credentials_domain_link": "View {integration} documentation",
            "view_documentation": "View application credentials documentation",
            "add": "Add",
            "domain": "Integration",
            "name": "Name",
            "client_id": "OAuth client ID",
            "client_id_helper": "Public identifier of the OAuth application",
            "client_secret": "OAuth client secret",
            "client_secret_helper": "Secret of the OAuth application"
          },
          "picker": {
            "add_application_credential": "Add application credential",
            "headers": {
              "name": "Name",
              "client_id": "OAuth client ID",
              "application": "Integration"
            },
            "remove_selected": {
              "button": "Remove selected",
              "confirm_title": "Do you want to remove {number} {number, plural,\n  one {credential}\n  other {credentials}\n}?",
              "confirm_text": "Application credentials in use by an integration may not be removed.",
              "error_title": "Removing application credentials failed"
            },
            "selected": "{number} selected"
          }
        },
        "mqtt": {
          "title": "MQTT",
          "settings_title": "MQTT settings",
          "reconfigure": "Re-configure MQTT",
          "description_publish": "Publish a packet",
          "topic": "Topic",
          "payload": "Payload (template allowed)",
          "payload_no_template": "Payload",
          "allow_template": "Allow template",
          "publish": "Publish",
          "description_listen": "Listen to a topic",
          "json_formatting": "Format JSON content",
          "listening_to": "Listening to",
          "subscribe_to": "Topic to subscribe to",
          "start_listening": "Start listening",
          "stop_listening": "Stop listening",
          "message_received": "Message {id} received on {topic} at {time}:",
          "qos": "QoS",
          "retain": "Retain"
        },
        "thread": {
          "other_networks": "Other networks",
          "my_network": "Preferred network",
          "no_preferred_network": "You don't have a preferred network yet.",
          "add_open_thread_border_router": "Add an OpenThread border router",
          "reset_border_router": "Reset border router",
          "add_to_my_network": "Add to preferred network",
          "default_router_not_found": "The border router used for Android + iOS credentials for this network could not be found.",
          "default_router": "Used for Android + iOS credentials",
          "set_default_router": "Use router for Android + iOS credentials",
          "no_routers_otbr_network": "No border routers where found, maybe the border router is not configured correctly. You can try to reset it to the factory settings.",
          "add_dataset_from_tlv": "Add dataset from TLV",
          "add_dataset": "Add Thread dataset",
          "add_dataset_label": "Operational dataset TLV",
          "add_dataset_button": "Add dataset",
          "confirm_reset_border_router": "Reset border router?",
          "confirm_reset_border_router_text": "This will reset the Home Assistant border router to its factory defaults and form a new Thread network. The old network may no longer be available, and any devices that were attached to this network may need to be recomissioned.",
          "confirm_set_dataset_border_router": "Reconfigure border router?",
          "confirm_set_dataset_border_router_text": "This will reconfigure the Home Assistant border router to use a different Thread network. The old network may no longer be available, and any devices that were attached to this network may need to be recomissioned.",
          "otbr_config_failed": "Failed to configure the border router",
          "confirm_delete_dataset": "Delete {name} dataset?",
          "confirm_delete_dataset_text": "This network will be removed from Home Assistant.",
          "no_border_routers": "No border routers found",
          "border_routers": "{count} border {count, plural,\n  one {router}\n  other {routers}\n}",
          "managed_by_home_assistant": "Managed by Home Assistant",
          "operational_dataset": "Operational dataset",
          "change_channel": "Change channel",
          "change_channel_initiated_title": "Channel change in progress",
          "change_channel_initiated_text": "The channel change has been initiated and will complete in {delay} minutes.",
          "change_channel_invalid": "Invalid channel",
          "change_channel_label": "Channel",
          "change_channel_multiprotocol_enabled_title": "The Thread radio has multiprotocol enabled",
          "change_channel_multiprotocol_enabled_text": "To change channel when the Thread radio has multiprotocol enabled, please use the hardware settings menu.",
          "change_channel_range": "Channel must be in the range 11 to 26",
          "change_channel_text": "Initiate a channel change for your Thread networks. This is an advanced operation and can leave your Thread networks inoperable if the new channel is congested. Depending on existing network conditions, many of your devices may not migrate to the new channel and will require re-joining before they start working again. Use with caution."
        },
        "zha": {
          "common": {
            "clusters": "Clusters",
            "manufacturer_code_override": "Manufacturer code override",
            "value": "Value"
          },
          "configuration_page": {
            "shortcuts_title": "Shortcuts",
            "update_button": "Update configuration",
            "download_backup": "Download backup",
            "migrate_radio": "Migrate radio",
            "network_settings_title": "Network settings",
            "change_channel": "Change channel",
            "channel_dialog": {
              "title": "Multiprotocol addon in use",
              "text": "Zigbee and Thread share the same radio and must use the same channel. Change the channel of both networks by reconfiguring multiprotocol from the hardware menu."
            }
          },
          "add_device_page": {
            "spinner": "Searching for Zigbee devices…",
            "pairing_mode": "Make sure your devices are in pairing mode. Check the instructions of your device on how to do this.",
            "discovered_text": "Devices will show up here once discovered.",
            "no_devices_found": "No devices were found, make sure they are in pairing mode and keep them awake while Home Assistant is searching.",
            "search_again": "Search again"
          },
          "add_device": "Add device",
          "clusters": {
            "header": "Clusters",
            "help_cluster_dropdown": "Select a cluster to view attributes and commands.",
            "tabs": {
              "attributes": "Attributes",
              "commands": "Commands"
            }
          },
          "cluster_attributes": {
            "header": "Cluster attributes",
            "introduction": "View and edit cluster attributes.",
            "attributes_of_cluster": "Attributes of the selected cluster",
            "read_zigbee_attribute": "Read attribute",
            "write_zigbee_attribute": "Write attribute"
          },
          "cluster_commands": {
            "header": "Cluster commands",
            "introduction": "View and issue cluster commands.",
            "commands_of_cluster": "Commands of the selected cluster",
            "issue_zigbee_command": "Issue Zigbee command",
            "help_command_dropdown": "Select a command to interact with."
          },
          "device_pairing_card": {
            "PAIRED": "Device found",
            "PAIRED_status_text": "Starting interview",
            "INTERVIEW_COMPLETE": "Interview complete",
            "INTERVIEW_COMPLETE_status_text": "Configuring",
            "CONFIGURED": "Configuration complete",
            "CONFIGURED_status_text": "Initializing",
            "INITIALIZED": "Initialization complete",
            "INITIALIZED_status_text": "The device is ready to use"
          },
          "network": {
            "caption": "Network"
          },
          "groups": {
            "add_group": "Create group",
            "caption": "Groups",
            "groups": "Groups",
            "group_id": "Group ID",
            "members": "Devices",
            "group_info": "Group information",
            "group_details": "Here are all the details for the selected Zigbee group.",
            "group_not_found": "Group not found!",
            "add_members": "Add devices",
            "remove_members": "Remove device",
            "removing_members": "Removing devices",
            "create_group_details": "Enter the required details to create a new Zigbee group",
            "group_name_placeholder": "Group name",
            "create_group": "Create group",
            "create": "Create group",
            "creating_group": "Creating group",
            "delete": "Delete group"
          },
          "visualization": {
            "header": "Network visualization",
            "caption": "Visualization",
            "highlight_label": "Highlight devices",
            "zoom_label": "Zoom to device",
            "auto_zoom": "Auto zoom",
            "enable_physics": "Enable physics",
            "refresh_topology": "Refresh topology"
          },
          "device_binding": {
            "bind": "Bind",
            "unbind": "Unbind",
            "picker_label": "Bindable devices"
          },
          "group_binding": {
            "header": "Group binding",
            "introduction": "Bind and unbind groups.",
            "group_picker_label": "Bindable groups",
            "group_picker_help": "Select a group to issue a bind command.",
            "cluster_selection_help": "Select clusters to bind to the selected group.",
            "bind_button_label": "Bind group",
            "unbind_button_label": "Unbind group",
            "bind_button_help": "Bind the selected group to the selected device clusters.",
            "unbind_button_help": "Unbind the selected group from the selected device clusters."
          },
          "neighbors": {
            "name": "Name",
            "lqi": "LQI",
            "relationship": "Relationship",
            "depth": "Depth"
          },
          "change_channel_dialog": {
            "title": "Change network channel",
            "new_channel": "New channel",
            "change_channel": "Change channel",
            "migration_warning": "Zigbee channel migration is an experimental feature and relies on devices on your network to support it. Device support for this feature varies and only a portion of your network may end up migrating!",
            "channel_has_been_changed": "Network channel has been changed",
            "devices_will_rejoin": "Devices will re-join the network over time. This may take a few minutes."
          }
        },
        "zwave_js": {
          "navigation": {
            "network": "Network",
            "logs": "Logs"
          },
          "common": {
            "network": "Network",
            "node_id": "Device ID",
            "home_id": "Home ID",
            "source": "Source",
            "back": "Back",
            "add_node": "Add device",
            "remove_node": "Remove device",
            "reconfigure_server": "Re-configure server",
            "heal_network": "Heal Network",
            "in_progress_inclusion_exclusion": "Z-Wave JS is searching for devices",
            "cancel_inclusion_exclusion": "Stop searching"
          },
          "dashboard": {
            "header": "Manage your Z-Wave network",
            "introduction": "Manage your Z-Wave network and Z-Wave devices",
            "driver_version": "Driver version",
            "server_version": "Server version",
            "home_id": "Home ID",
            "server_url": "Server URL",
            "devices": "{count} {count, plural,\n  one {device}\n  other {devices}\n}",
            "provisioned_devices": "Provisioned devices",
            "not_ready": "{count} not ready",
            "statistics": {
              "title": "Controller statistics",
              "messages_tx": {
                "label": "Messages TX",
                "tooltip": "Number of messages successfully sent to the controller"
              },
              "messages_rx": {
                "label": "Messages RX",
                "tooltip": "Number of messages successfully received by the controller"
              },
              "messages_dropped_tx": {
                "label": "Dropped messages TX",
                "tooltip": "Number of messages from the controller that were dropped by the host"
              },
              "messages_dropped_rx": {
                "label": "Dropped messages RX",
                "tooltip": "Number of outgoing messages that were dropped because they could not be sent"
              },
              "nak": {
                "label": "NAK",
                "tooltip": "Number of messages that the controller did not accept"
              },
              "can": {
                "label": "CAN",
                "tooltip": "Number of collisions while sending a message to the controller"
              },
              "timeout_ack": {
                "label": "Timeout ACK",
                "tooltip": "Number of transmission attempts where an ACK was missing from the controller"
              },
              "timeout_response": {
                "label": "Timeout response",
                "tooltip": "Number of transmission attempts where the controller response did not come in time"
              },
              "timeout_callback": {
                "label": "Timeout callback",
                "tooltip": "Number of transmission attempts where the controller callback did not come in time"
              }
            }
          },
          "device_info": {
            "zwave_info": "Z-Wave info",
            "node_id": "ID",
            "node_ready": "Ready",
            "device_config": "Configure",
            "reinterview_device": "Re-interview",
            "heal_node": "Heal",
            "remove_failed": "Remove failed",
            "update_firmware": "Update",
            "highest_security": "Highest security",
            "unknown": "Unknown",
            "zwave_plus": "Z-Wave Plus",
            "zwave_plus_version": "Version {version}",
            "node_statistics": "Statistics"
          },
          "node_statistics": {
            "title": "Device statistics",
            "commands_tx": {
              "label": "Commands TX",
              "tooltip": "# of commands successfully sent to the node"
            },
            "commands_rx": {
              "label": "Commands RX",
              "tooltip": "# of commands received from the node, including responses to sent commands"
            },
            "commands_dropped_tx": {
              "label": "Commands dropped TX",
              "tooltip": "# of outgoing commands that were dropped because they could not be sent"
            },
            "commands_dropped_rx": {
              "label": "Commands dropped RX",
              "tooltip": "# of commands from the node that were dropped by the host"
            },
            "timeout_response": {
              "label": "Timeout response",
              "tooltip": "# of Get-type commands where the node's response did not come in time"
            },
            "rtt": {
              "label": "RTT",
              "tooltip": "Average round-trip-time in ms of commands to this node"
            },
            "rssi": {
              "label": "RSSI",
              "tooltip": "Average RSSI in dBm of frames received by this node"
            },
            "lwr": "Last working route",
            "nlwr": "Next to last working route"
          },
          "route_statistics": {
            "protocol": {
              "label": "Protocol",
              "tooltip": "The protocol for this route",
              "protocol_data_rate": {
                "ZWave_9k6": "Z-Wave",
                "ZWave_40k": "Z-Wave",
                "ZWave_100k": "Z-Wave",
                "LongRange_100k": "Z-Wave long range"
              }
            },
            "data_rate": {
              "label": "Data rate",
              "tooltip": "The used data rate for this route",
              "protocol_data_rate": {
                "ZWave_9k6": "9.6 kbps",
                "ZWave_40k": "40 kbps",
                "ZWave_100k": "100 kbps",
                "LongRange_100k": "100 kbps"
              }
            },
            "repeaters": {
              "label": "Repeaters + RSSI",
              "tooltip": "Which nodes are repeaters for this route and their RSSI",
              "repeaters": "Repeater device",
              "rssi": "RSSI",
              "direct": "None, direct connection"
            },
            "rssi": {
              "label": "RSSI",
              "tooltip": "The RSSI of the ACK frame received by the controller"
            },
            "route_failed_between": {
              "label": "Route failed between",
              "tooltip": "The nodes between which the transmission failed most recently",
              "not_applicable": "N/A"
            }
          },
          "rssi": {
            "unit": "dBm",
            "rssi_error": {
              "NotAvailable": "Not available",
              "ReceiverSaturated": "Receiver saturated",
              "NoSignalDetected": "No signal detected"
            }
          },
          "node_config": {
            "header": "Z-Wave device configuration",
            "introduction": "Manage and adjust device specific configuration parameters for the selected device",
            "attribution": "Device configuration parameters and descriptions are provided by the {device_database}",
            "endpoint": "Endpoint {endpoint}",
            "zwave_js_device_database": "Z-Wave JS Device Database",
            "battery_device_notice": "Battery devices must be awake to update their config. Please refer to your device manual for instructions on how to wake the device.",
            "parameter_is_read_only": "This parameter is read-only.",
            "error_device_not_found": "Device not found",
            "set_param_accepted": "The parameter has been updated.",
            "set_param_queued": "The parameter change has been queued, and will be updated when the device wakes up.",
            "set_param_error": "An error occurred.",
            "parameter": "Parameter",
            "bitmask": "Bitmask"
          },
          "network_status": {
            "connected": "Connected",
            "connecting": "Connecting",
            "unknown": "Unknown"
          },
          "add_node": {
            "title": "Add a Z-Wave device",
            "searching_device": "Searching for devices…",
            "follow_device_instructions": "Follow the directions that came with your device to trigger pairing on the device.",
            "choose_inclusion_strategy": "How do you want to add your device",
            "qr_code": "QR Code",
            "qr_code_paragraph": "If your device supports SmartStart you can scan the QR code for easy pairing.",
            "scan_qr_code": "Scan QR code",
            "inclusion_failed": "The device could not be added.",
            "check_logs": "Please check the logs for more information.",
            "inclusion_finished": "The device has been added.",
            "provisioning_finished": "The device has been added. Once you power it on, it will become available.",
            "view_device": "View Device",
            "interview_started": "The device is being interviewed. This may take some time.",
            "interview_failed": "The device interview failed. Additional information may be available in the logs."
          },
          "provisioned": {
            "dsk": "DSK",
            "security_classes": "Security classes",
            "unprovison": "Unprovison",
            "included": "Included",
            "not_included": "Not Included",
            "confirm_unprovision_title": "Are you sure you want to unprovision the device?",
            "confirm_unprovision_text": "If you unprovision the device it will not be added to Home Assistant when it is powered on. If it is already added to Home Assistant, removing the provisioned device will not remove it from Home Assistant."
          },
          "security_classes": {
            "None": {
              "title": "None"
            },
            "S2_Unauthenticated": {
              "title": "S2 Unauthenticated",
              "description": "Like S2 Authenticated, but without verification that the correct device is included"
            },
            "S2_Authenticated": {
              "title": "S2 Authenticated",
              "description": "Example: Lighting, Sensors and Security Systems"
            },
            "S2_AccessControl": {
              "title": "S2 access control",
              "description": "Example: Door locks and garage doors"
            },
            "S0_Legacy": {
              "title": "S0 Legacy",
              "description": "Example: Legacy door locks without S2 support"
            }
          },
          "remove_node": {
            "title": "Remove a Z-Wave device",
            "introduction": "Remove a device from your Z-Wave network, and remove the associated device and entities from Home Assistant.",
            "start_exclusion": "Start exclusion",
            "cancel_exclusion": "Cancel exclusion",
            "controller_in_exclusion_mode": "Your Z-Wave controller is now in exclusion mode.",
            "follow_device_instructions": "Follow the directions that came with your device to trigger exclusion on the device.",
            "exclusion_failed": "The device could not be removed. Please check the logs for more information.",
            "exclusion_finished": "Device {id} has been removed from your Z-Wave network."
          },
          "remove_failed_node": {
            "title": "Remove a Failed Z-Wave device",
            "introduction": "Remove a failed device from your Z-Wave network. Use this if you are unable to exclude a device normally because it is broken.",
            "remove_device": "Remove device",
            "in_progress": "The device removal is in progress.",
            "removal_finished": "Device {id} has been removed from your Z-Wave network.",
            "removal_failed": "The device could not be removed from your Z-Wave network."
          },
          "reinterview_node": {
            "title": "Re-interview a Z-Wave device",
            "introduction": "Re-interview a device on your Z-Wave network. Use this feature if your device has missing or incorrect functionality.",
            "battery_device_warning": "You will need to wake battery powered devices before starting the re-interview. Refer to your device's manual for instructions on how to wake the device.",
            "run_in_background": "You can close this dialog and the interview will continue in the background.",
            "start_reinterview": "Start re-interview",
            "in_progress": "The device is being interviewed. This may take some time.",
            "interview_failed": "The device interview failed. Additional information may be available in the logs.",
            "interview_complete": "Device interview complete."
          },
          "heal_network": {
            "title": "Heal your Z-Wave network",
            "introduction": "Start a network heal on your Z-Wave network. A network heal will cause all devices to re-calculate their routes back to the controller and is recommended if you have recently moved devices or your controller.",
            "traffic_warning": "The healing process generates a large amount of traffic on the Z-Wave network. This may cause devices to respond slowly (or not at all) while the heal is in progress.",
            "start_heal": "Start healing",
            "in_progress": "Network healing is in progress. This will take some time.",
            "run_in_background": "You can close this dialog and the network healing will continue in the background.",
            "stop_heal": "Stop Healing",
            "healing_complete": "Network healing is complete.",
            "healing_failed": "Healing failed. Additional information may be available in the logs.",
            "healing_cancelled": "Network healing has been cancelled."
          },
          "heal_node": {
            "title": "Heal a Z-Wave device",
            "introduction": "Tell {device} to update its routes back to the controller. This can help with communication issues if you have recently moved the device or your controller.",
            "traffic_warning": "The healing process generates a large amount of traffic on the Z-Wave network. This may cause devices to respond slowly (or not at all) while the heal is in progress.",
            "start_heal": "Heal Device",
            "healing_failed": "{device} could not be healed.",
            "healing_failed_check_logs": "Additional information may be available in the logs.",
            "healing_complete": "{device} has been healed.",
            "in_progress": "{device} healing is in progress.",
            "network_heal_in_progress": "A Z-Wave network heal is already in progress. Please wait for it to finish before healing an individual device."
          },
          "update_firmware": {
            "title": "Update device firmware",
            "warning": "WARNING: Firmware updates can brick your device if you do not correctly follow the manufacturer's guidance. The Home Assistant and Z-Wave JS teams do not take any responsibility for any damages to your device as a result of the firmware update and will not be able to help you if you brick your device. Would you still like to continue?",
            "warning_controller": "WARNING: Firmware updates can brick your controller if you do not use the right firmware files, or if you attempt to stop the firmware update before it completes. The Home Assistant and Z-Wave JS teams do not take any responsibility for any damages to your controller as a result of the firmware update and will not be able to help you if you brick your controller. Would you still like to continue?",
            "introduction": "Select the firmware file you would like to use to update {device}.",
            "introduction_controller": "Select the firmware file you would like to use to update {device}. Note that once you start a firmware update, you MUST wait for the update to complete.",
            "firmware_target_intro": "Select the firmware target (0 for the Z-Wave chip, ≥1 for other chips if they exist) for this update.",
            "firmware_target": "Firmware target (chip)",
            "upload_firmware": "Upload firmware",
            "upload_failed": "Upload failed",
            "begin_update": "Begin firmware update",
            "queued": "The firmware update is ready to be sent to {device} but the device is asleep, wake the device to start the update.",
            "close_queued": "If you close this dialog, the update will continue to be queued in the background and start automatically once the device wakes up.",
            "awake": "The firmware update should start being sent to {device} shortly.",
            "close": "If you close this dialog, the update will continue in the background.",
            "in_progress": "The firmware update on {device} is in progress ({progress}%).",
            "abort": "Abort firmware update",
            "abort_failed": "Abort failed",
            "confirm_abort": "Are you sure you want to abort the firmware update on {device}?",
            "finished_status": {
              "success": "Successfully updated firmware on {device}: {message}.",
              "error": "Unable to update firmware on {device}: {message}.",
              "try_again": "To attempt the firmware update again, select the new firmware file you would like to use.",
              "done": "The firmware update is complete! If you want to attempt another firmware update on this device, please wait until it gets re-interviewed.",
              "done_controller": "The firmware update is complete! Your controller is being restarted and your network will temporarily be unavailable.",
              "Error_Timeout": "Timed out",
              "Error_Checksum": "Checksum error",
              "Error_TransmissionFailed": "Transmission failed",
              "Error_InvalidManufacturerID": "Invalid manufacturer ID",
              "Error_InvalidFirmwareID": "Invalid firmware ID",
              "Error_InvalidFirmwareTarget": "Invalid firmware target",
              "Error_InvalidHeaderInformation": "Invalid header information",
              "Error_InvalidHeaderFormat": "Invalid header format",
              "Error_InsufficientMemory": "Insufficient memory",
              "Error_InvalidHardwareVersion": "Invalid hardware version",
              "OK_WaitingForActivation": "Waiting for activation",
              "OK_NoRestart": "No restart",
              "OK_RestartPending": "Restart pending",
              "Error_RetryLimitReached": "Retry limit reached",
              "Error_Aborted": "Update aborted by bootloader",
              "Error_NotSupported": "Firmware updates not supported",
              "OK": "Success"
            }
          },
          "logs": {
            "title": "Z-Wave JS Logs",
            "log_level": "Log level",
            "subscribed_to_logs": "Subscribed to Z-Wave JS log messages…",
            "log_level_changed": "Log Level changed to: {level}",
            "download_logs": "Download logs"
          }
        },
        "tips": {
          "tip": "Tip!",
          "join": "Join the community on our {forums}, {twitter}, {discord}, {blog} or {newsletter}",
          "media_storage": "You can add network storage to your Home Assistant instance in the {storage} panel."
        },
        "analytics": {
          "caption": "Analytics",
          "description": "Learn how to share data to improve Home Assistant",
          "preferences": {
            "base": {
              "title": "Basic analytics",
              "description": "This includes information about your system."
            },
            "usage": {
              "title": "Usage",
              "description": "Details of what you use with Home Assistant"
            },
            "statistics": {
              "title": "Statistical data",
              "description": "Counts containing total number of datapoints."
            },
            "diagnostics": {
              "title": "Diagnostics",
              "description": "Share crash reports when unexpected errors occur."
            }
          },
          "need_base_enabled": "You need to enable basic analytics for this option to be available",
          "learn_more": "How we process your data",
          "intro": "Share anonymized information from your installation to help make Home Assistant better and help us convince manufacturers to add local control and privacy-focused features."
        },
        "network": {
          "caption": "Network",
          "description": "External access {state}",
          "enabled": "enabled",
          "disabled": "disabled",
          "supervisor": {
            "title": "Configure network interfaces",
            "connected_to": "Connected to {ssid}",
            "scan_ap": "Scan for access points",
            "signal_strength": "Signal strength",
            "open": "Open",
            "wep": "WEP",
            "wpa": "wpa-psk",
            "wifi": "Wi-Fi",
            "wifi_password": "Wi-Fi password",
            "warning": "If you are changing the Wi-Fi, IP or gateway addresses, you might lose the connection!",
            "static": "Static",
            "auto": "Automatic",
            "disabled": "Disabled",
            "ip_netmask": "IP address/Netmask",
            "gateway": "Gateway address",
            "dns_servers": "DNS Servers",
            "unsaved": "You have unsaved changes, these will get lost if you change tabs, do you want to continue?",
            "failed_to_change": "Failed to change network settings",
            "hostname": {
              "title": "Host Name",
              "description": "The name your instance will have on your network",
              "failed_to_set_hostname": "Setting hostname failed"
            }
          },
          "network_adapter": "Network adapter",
          "network_adapter_info": "Configure which network adapters integrations will use. Currently this setting only affects multicast traffic. A restart is required for these settings to apply.",
          "ip_information": "IP Information"
        },
        "storage": {
          "caption": "Storage",
          "description": "{percent_used} used - {free_space} free",
          "used_space": "Used space",
          "emmc_lifetime_used": "eMMC Lifetime Used",
          "disk_metrics": "Disk metrics",
          "datadisk": {
            "title": "Move data disk",
            "description": "You are currently using ''{current_path}'' as data disk. Moving the data disk will reboot your device and it's estimated to take {time} minutes. Your Home Assistant installation will not be accessible during this period. Do not disconnect the power during the move!",
            "extra_information": "Size: {size}, S/N: {serial}",
            "select_device": "Select new data disk",
            "no_devices_title": "No suitable storage found",
            "no_devices_text": "There is no suitable external device found. The storage capacity of the external data disk must be larger than the storage capacity of the existing disk",
            "moving_desc": "Rebooting and moving data disk. Please have patience",
            "moving": "Moving data disk",
            "loading_devices": "Loading devices",
            "cancel": "[%key:ui::common::cancel%]",
            "failed_to_move": "Failed to move data disk",
            "move": "Move"
          },
          "network_mounts": {
            "title": "Network storage",
            "add_title": "Add network storage",
            "update_title": "Update network storage",
            "no_mounts": "No connected network storage",
            "documentation": "Documentation",
            "not_supported": {
              "title": "The operating system does not support network storage",
              "supervised": "Network storage is not supported on this host",
              "os": "To use network storage you need to run at least Home Assistant Operating System {version}",
              "navigate_to_updates": "Go to updates"
            },
            "mount_usage": {
              "backup": "Backup",
              "media": "Media",
              "share": "Share"
            },
            "mount_type": {
              "nfs": "Network file share (NFS)",
              "cifs": "Samba/Windows (CIFS)"
            },
            "cifs_versions": {
              "auto": "Auto (2.1+)",
              "legacy": "Legacy ({version})"
            },
            "options": {
              "name": {
                "title": "Name",
                "description": "This name will be shown to you in the UI, and will also be the name of the folder created on your system"
              },
              "share": {
                "title": "Remote share",
                "description": "This is the name of the share you created on your storage server"
              },
              "server": {
                "title": "Server",
                "description": "This is the domain name (FQDN) or IP address of the storage server you want to connect to"
              },
              "default_backup_mount": {
                "title": "Default backup location",
                "description": "This will be the default location for backups"
              },
              "path": {
                "title": "Remote share path",
                "description": "This is the path of the remote share on your storage server"
              },
              "type": {
                "title": "Protocol",
                "description": "This determines how to communicate with the storage server"
              },
              "usage": {
                "title": "Usage",
                "description": "This determines how the share is intended to be used"
              },
              "version": {
                "title": "Samba/Windows (CIFS) version",
                "description": "This choses the version of the protocol to use"
              },
              "username": {
                "title": "Username",
                "description": "This is your username for the samba share"
              },
              "password": {
                "title": "Password",
                "description": "This is your password for the samba share"
              }
            },
            "connect": "Connect",
            "update": "Update",
            "errors": {
              "reload": "Could not reload mount {mount}",
              "invalid_name": "Invalid name, can only contain alphanumeric characters and underscores"
            },
            "warnings": {
              "not_recomeded_cifs_version": "The selected CIFS version is not recommended to use, you should only use this if you have problems with auto and your server does not support version 2.1 or newer"
            }
          }
        },
        "system_health": {
          "caption": "System health",
          "description": "Status, metrics and integration startup time",
          "cpu_usage": "Processor usage",
          "ram_usage": "Memory usage",
          "core_stats": "Core metrics",
          "supervisor_stats": "Supervisor metrics",
          "integration_start_time": "Integration startup time"
        },
        "system_dashboard": {
          "restart_homeassistant": "Restart Home Assistant"
        }
      },
      "lovelace": {
        "strategy": {
          "original-states": {
            "helpers": "[%key:ui::panel::config::helpers::caption%]"
          }
        },
        "cards": {
          "confirm_delete": "Are you sure you want to delete this card?",
          "show_more_info": "Show more information",
          "actions": {
            "action_confirmation": "Are you sure you want to run action ''{action}''?",
            "no_entity_more_info": "No entity provided for more info dialog",
            "no_entity_toggle": "No entity provided to toggle",
            "no_navigation_path": "No navigation path specified",
            "no_url": "No URL to open specified",
            "no_service": "No service to run specified"
          },
          "empty_state": {
            "title": "Welcome Home",
            "no_devices": "This page allows you to control your devices, however it looks like you have no devices set up yet. Head to the integrations page to get started.",
            "go_to_integrations_page": "Go to the integrations page."
          },
          "entities": {
            "never_triggered": "Never triggered"
          },
          "shopping-list": {
            "checked_items": "Checked items",
            "clear_items": "Clear checked items",
            "add_item": "Add item",
            "reorder_items": "Reorder items",
            "drag_and_drop": "Drag and drop"
          },
          "picture-elements": {
            "hold": "Hold:",
            "tap": "Tap:",
            "navigate_to": "Navigate to {location}",
            "url": "Open window to {url_path}",
            "toggle": "Toggle {name}",
            "call_service": "Call service {name}",
            "more_info": "Show more info: {name}"
          },
          "iframe": {
            "error_secure_context": "Unable to load iframes pointing at websites using {target_protocol} if Home Assistant is served over {context_protocol}."
          },
          "safe-mode": {
            "header": "Safe mode activated",
            "description": "Home Assistant ran into trouble while loading your configuration and is now running in safe mode. Take a look at the error log to see what went wrong."
          },
          "starting": {
            "description": "Home Assistant is starting, please wait…"
          },
          "map": {
            "reset_focus": "Reset focus"
          },
          "energy": {
            "loading": "Loading…",
            "no_data": "There is no data to show. It can take up to 2 hours for new data to arrive after you configure your energy dashboard.",
            "no_data_period": "There is no data for this period.",
            "energy_usage_graph": {
              "total_consumed": "Total consumed {num} kWh",
              "total_returned": "Total returned {num} kWh",
              "combined_from_grid": "Combined from grid",
              "consumed_solar": "Consumed solar",
              "consumed_battery": "Consumed battery"
            },
            "energy_sources_table": {
              "grid_total": "Grid total",
              "gas_total": "Gas total",
              "solar_total": "Solar total",
              "water_total": "Water total",
              "source": "Source",
              "energy": "Energy",
              "cost": "Cost",
              "previous_energy": "Previous energy",
              "previous_cost": "Previous cost",
              "battery_total": "Battery total",
              "total_costs": "Total costs"
            },
            "energy_solar_graph": {
              "production": "Production {name}",
              "forecast": "Forecast {name}",
              "total_produced": "Total produced {num} kWh"
            },
            "energy_gas_graph": {
              "total_consumed": "Total consumed {num} {unit}"
            },
            "energy_water_graph": {
              "total_consumed": "[%key:ui::panel::lovelace::cards::energy::energy_gas_graph::total_consumed%]"
            },
            "solar_consumed_gauge": {
              "card_indicates_solar_energy_used": "This card indicates how much of the solar energy you produced was used by your home instead of being returned to the grid.",
              "card_indicates_solar_energy_used_charge_home_bat": "If this number is typically very low, indicating excess solar production, you might want to consider charging a home battery or electric car from your solar panels at times of high solar production.",
              "self_consumed_solar_energy": "Self-consumed solar energy",
              "not_produced_solar_energy": "You have not produced any solar energy",
              "self_consumed_solar_could_not_calc": "Self-consumed solar energy couldn't be calculated"
            },
            "self_sufficiency_gauge": {
              "card_indicates_self_sufficiency_quota": "This card indicates how much of the energy consumed by your home came from on-site sources (such as solar panels or batteries).",
              "self_sufficiency_quota": "Self-sufficiency",
              "self_sufficiency_could_not_calc": "Self-sufficiency couldn't be calculated"
            },
            "grid_neutrality_gauge": {
              "energy_dependency": "This card indicates your net energy usage.",
              "color_explain": "If the needle is in the purple, you returned more energy to the grid than you consumed from it. If it's in the blue, you consumed more energy from the grid than you returned.",
              "net_returned_grid": "Net returned to the grid",
              "net_consumed_grid": "Net consumed from the grid",
              "grid_neutrality_not_calculated": "Grid neutrality could not be calculated"
            },
            "energy_distribution": {
              "title_today": "Energy distribution today",
              "grid": "Grid",
              "gas": "Gas",
              "water": "Water",
              "solar": "Solar",
              "low_carbon": "Low-carbon",
              "home": "Home",
              "battery": "Battery",
              "go_to_energy_dashboard": "Go to the energy dashboard"
            },
            "energy_devices_graph": {
              "energy_usage": "Energy usage",
              "previous_energy_usage": "Previous energy usage"
            },
            "carbon_consumed_gauge": {
              "card_indicates_energy_used": "This card indicates how much of the energy consumed by your home was generated using non-fossil fuels like solar, wind and nuclear. The higher, the better!",
              "low_carbon_energy_consumed": "Low-carbon energy consumed",
              "low_carbon_energy_not_calculated": "Consumed low-carbon energy couldn't be calculated"
            }
          }
        },
        "unused_entities": {
          "title": "Unused entities",
          "available_entities": "These are the entities that you have available, but are not in your dashboard yet.",
          "select_to_add": "Select the entities you want to add to a card and then click the add card button.",
          "state_icon": "State",
          "entity": "Entity",
          "entity_id": "Entity ID",
          "domain": "Domain",
          "last_changed": "Last changed",
          "search": "Search entities",
          "no_data": "No unused entities found"
        },
        "add_entities": {
          "yaml_unsupported": "You cannot use this function when using your dashboard in YAML mode.",
          "generated_unsupported": "You can only use this function when you have taken control of your dashboard.",
          "saving_failed": "Saving dashboard configuration failed."
        },
        "views": {
          "confirm_delete": "Delete view?",
          "confirm_delete_text": "Are you sure you want to delete your ''{name}'' view?",
          "confirm_delete_existing_cards": "Deleting this view will also remove the cards",
          "confirm_delete_existing_cards_text": "Are you sure you want to delete your ''{name}'' view? The view contains {number} cards that will be deleted. This action cannot be undone."
        },
        "menu": {
          "configure_ui": "Edit dashboard",
          "help": "Help",
          "search": "Search",
          "assist": "Assist",
          "reload_resources": "Reload resources",
          "exit_edit_mode": "Done",
          "close": "Close"
        },
        "reload_resources": {
          "refresh_header": "Do you want to refresh?",
          "refresh_body": "You have to refresh the page to complete the reload. Do you want to refresh now?"
        },
        "editor": {
          "header": "Edit UI",
          "yaml_unsupported": "The edit UI is not available when in YAML mode.",
          "menu": {
            "open": "Open dashboard menu",
            "raw_editor": "Raw configuration editor",
            "manage_dashboards": "Manage dashboards",
            "manage_resources": "Manage resources"
          },
          "common": {
            "edit": "Edit",
            "clear": "Clear",
            "add": "Add",
            "none": "None"
          },
          "raw_editor": {
            "header": "Edit configuration",
            "save": "Save",
            "unsaved_changes": "Unsaved changes",
            "saved": "Saved",
            "reload": "Reload",
            "lovelace_changed": "Your dashboard was updated, do you want to load the updated config in the editor and lose your current changes?",
            "confirm_remove_config_title": "Are you sure you want to remove your dashboard configuration?",
            "confirm_remove_config_text": "We will automatically generate your dashboard views with your areas and devices if you remove your dashboard configuration.",
            "confirm_unsaved_changes": "You have unsaved changes, are you sure you want to exit?",
            "confirm_unsaved_comments": "Your configuration might contains comment(s), these will not be saved. Do you want to continue?",
            "error_parse_yaml": "Unable to parse YAML: {error}",
            "error_invalid_config": "Your configuration is not valid: {error}",
            "error_save_yaml": "Unable to save YAML: {error}",
            "error_remove": "Unable to remove configuration: {error}",
            "resources_moved": "Resources should no longer be added to the dashboard configuration but can be added in the dashboard config panel."
          },
          "edit_lovelace": {
            "header": "Title of your dashboard",
            "explanation": "This title is shown above all your views in the dashboard.",
            "edit_title": "Edit title",
            "title": "Title"
          },
          "edit_view": {
            "header": "View configuration",
            "header_name": "{name} View Configuration",
            "add": "Add view",
            "edit": "Edit view",
            "delete": "Delete view",
            "move_left": "Move view left",
            "move_right": "Move view right",
            "tab_settings": "Settings",
            "tab_badges": "Badges",
            "tab_visibility": "Visibility",
            "visibility": {
              "select_users": "Select which users should see this view in the navigation"
            },
            "type": "View type",
            "types": {
              "masonry": "Masonry (default)",
              "sidebar": "Sidebar",
              "panel": "Panel (1 card)"
            },
            "subview": "Subview",
            "subview_helper": "Subviews don't appear in tabs and have a back button.",
            "edit_ui": "Edit in visual editor",
            "edit_yaml": "Edit in YAML"
          },
          "edit_badges": {
            "view_no_badges": "Badges are not be supported by the current view type."
          },
          "edit_card": {
            "header": "Card configuration",
            "typed_header": "{type} Card configuration",
            "pick_card": "Which card would you like to add?",
            "pick_card_view_title": "Which card would you like to add to your {name} view?",
            "toggle_editor": "Toggle editor",
            "unsaved_changes": "You have unsaved changes",
            "confirm_cancel": "Are you sure you want to cancel?",
            "show_visual_editor": "Show visual editor",
            "show_code_editor": "Show code editor",
            "add": "Add card",
            "edit": "Edit",
            "clear": "Clear",
            "delete": "Delete",
            "copy": "Copy",
            "cut": "Cut",
            "duplicate": "Duplicate",
            "move": "Move to view",
            "move_before": "Move card before",
            "move_after": "Move card after",
            "change_position": "Change card position",
            "decrease_position": "Decrease card position",
            "increase_position": "Increase card position",
            "options": "More options",
            "search_cards": "Search cards"
          },
          "move_card": {
            "header": "Choose a view to move the card to"
          },
          "change_position": {
            "title": "Change card position",
            "text": "What position do you want to move your card to?"
          },
          "select_view": {
            "header": "Choose a view",
            "dashboard_label": "Dashboard",
            "views_label": "View"
          },
          "suggest_card": {
            "header": "We created a suggestion for you",
            "create_own": "Pick different card",
            "add": "Add to dashboard"
          },
          "save_config": {
            "header": "Take control of your dashboard",
            "para": "This dashboard is currently being maintained by Home Assistant. It is automatically updated when new entities or dashboard components become available. If you take control, this dashboard will no longer be automatically updated. You can always create a new dashboard in configuration to play around with.",
            "para_sure": "Are you sure you want to take control of your user interface?",
            "yaml_mode": "You are using YAML mode for this dashboard, which means you cannot change your dashboard config from the UI. If you want to manage this dashboard from the UI, remove 'mode: yaml' from your dashboard configuration in 'configuration.yaml.'.",
            "yaml_control": "To take control in YAML mode, create a YAML file with the name you specified in your config for this dashboard, or the default 'ui-lovelace.yaml'.",
            "yaml_config": "To help you start here is the current config of this dashboard:",
            "empty_config": "Start with an empty dashboard",
            "close": "Close",
            "save": "Take control"
          },
          "migrate": {
            "header": "Configuration incompatible",
            "para_no_id": "This element doesn't have an ID. Please add an ID to this element in 'ui-lovelace.yaml'.",
            "para_migrate": "Home Assistant can add IDs to all your cards and views automatically for you by pressing the 'Migrate configuration' button.",
            "migrate": "Migrate configuration"
          },
          "action-editor": {
<<<<<<< HEAD
            "navigation_path": "Navigation Path",
            "navigation_replace": "Replace Current Location",
            "url_path": "URL Path",
=======
            "navigation_path": "Navigation path",
            "url_path": "URL path",
>>>>>>> 63c3d640
            "start_listening": "Start listening",
            "pipeline_id": "Assistant",
            "actions": {
              "default_action": "Default action",
              "call-service": "Call service",
              "more-info": "More info",
              "toggle": "Toggle",
              "navigate": "Navigate",
              "assist": "Assist",
              "url": "URL",
              "none": "No action"
            }
          },
          "card": {
            "alarm-panel": {
              "name": "Alarm panel",
              "available_states": "Available states",
              "description": "The Alarm panel card allows you to arm and disarm your alarm control panel integrations."
            },
            "area": {
              "name": "Area",
              "description": "The Area card automatically displays entities of a specific area.",
              "show_camera": "Show camera feed instead of area picture"
            },
            "calendar": {
              "name": "Calendar",
              "description": "The Calendar card displays a calendar including day, week and list views",
              "initial_view": "Initial view",
              "calendar_entities": "Calendar entities",
              "views": {
                "dayGridMonth": "Month",
                "dayGridWeek": "Week",
                "dayGridDay": "Day",
                "listWeek": "List (7 days)"
              }
            },
            "conditional": {
              "name": "Conditional",
              "description": "The Conditional card displays another card based on entity states.",
              "conditions": "Conditions",
              "card": "Card",
              "state_equal": "State is equal to",
              "state_not_equal": "State is not equal to",
              "current_state": "current",
              "condition_explanation": "The card will be shown when ALL conditions below are fulfilled.",
              "change_type": "Change type"
            },
            "config": {
              "required": "required",
              "optional": "optional"
            },
            "entities": {
              "name": "Entities",
              "show_header_toggle": "Show header toggle?",
              "toggle": "Toggle entities.",
              "description": "The Entities card is the most common type of card. It groups items together into lists.",
              "special_row": "special row",
              "edit_special_row": "View the details of this row by clicking the edit button",
              "entity_row_editor": "Entity row editor",
              "secondary_info_values": {
                "none": "No secondary info",
                "entity-id": "Entity ID",
                "last-changed": "Last changed",
                "last-triggered": "Last triggered",
                "position": "Position",
                "tilt-position": "Tilt position",
                "brightness": "Brightness",
                "last-updated": "Last updated"
              },
              "entity_row": {
                "divider": "Divider",
                "call-service": "Call service",
                "section": "Section",
                "weblink": "Web link",
                "attribute": "Attribute",
                "buttons": "Buttons",
                "conditional": "Conditional",
                "cast": "Cast",
                "button": "Button"
              }
            },
            "entity": {
              "name": "Entity",
              "description": "The Entity card gives you a quick overview of your entity's state."
            },
            "button": {
              "name": "Button",
              "description": "The Button card allows you to add buttons to perform tasks.",
              "default_action_help": "The default action depends on the entity's capabilities, it will either be toggled or the more info dialog will be shown."
            },
            "entity-filter": {
              "name": "Entity filter",
              "description": "The Entity filter card allows you to define a list of entities that you want to track only when in a certain state."
            },
            "entity-row": {
              "secondary_info": "Secondary information"
            },
            "gauge": {
              "name": "Gauge",
              "needle_gauge": "Display as needle gauge?",
              "severity": {
                "define": "Define severity?",
                "green": "Green",
                "red": "Red",
                "yellow": "Yellow"
              },
              "description": "The Gauge card is a basic card that allows visually seeing sensor data."
            },
            "glance": {
              "name": "Glance",
              "columns": "Columns",
              "description": "The Glance card is useful to group multiple sensors in a compact overview."
            },
            "grid": {
              "name": "Grid",
              "description": "The Grid card allows you to show multiple cards in a grid.",
              "columns": "Columns",
              "square": "Render cards as squares"
            },
            "logbook": {
              "name": "Logbook",
              "description": "The Logbook card shows a list of events for entities."
            },
            "history-graph": {
              "name": "History graph",
              "description": "The History graph card allows you to display a graph for each of the entities listed."
            },
            "statistics-graph": {
              "name": "Statistics graph",
              "description": "The Statistics graph card allows you to display a graph of the statistics for each of the entities listed.",
              "period": "Period",
              "unit": "Unit",
              "stat_types": "Show stat types",
              "stat_type_labels": {
                "mean": "Mean",
                "min": "Min",
                "max": "Max",
                "state": "State",
                "sum": "Sum",
                "change": "Change"
              },
              "chart_type": "Chart type",
              "periods": {
                "hour": "Hour",
                "day": "Day",
                "month": "Month",
                "week": "Week",
                "5minute": "5 Minutes"
              },
              "pick_statistic": "Add a statistic",
              "picked_statistic": "Statistic",
              "hide_legend": "Hide legend"
            },
            "statistic": {
              "name": "Statistic",
              "description": "The Statistic card allows you to display a statistical value of an entity of a certain period.",
              "period": "Period",
              "stat_types": "Show stat",
              "stat_type_labels": {
                "mean": "Mean",
                "min": "Min",
                "max": "Max",
                "change": "Change"
              },
              "periods": {
                "today": "Today",
                "yesterday": "Yesterday",
                "this_week": "This week",
                "last_week": "Last week",
                "this_month": "This month",
                "last_month": "Last month",
                "this_year": "This year",
                "last_year": "Last year"
              }
            },
            "horizontal-stack": {
              "name": "Horizontal stack",
              "description": "The Horizontal stack card allows you to stack together multiple cards, so they always sit next to each other in the space of one column."
            },
            "humidifier": {
              "name": "Humidifier",
              "description": "The Humidifier card gives control of your humidifier entity. Allowing you to change the humidity and mode of the entity."
            },
            "iframe": {
              "name": "Webpage",
              "description": "The Webpage card allows you to embed your favorite webpage right into Home Assistant."
            },
            "light": {
              "name": "Light",
              "description": "The Light card allows you to change the brightness of the light."
            },
            "generic": {
              "alt_text": "Alternative text",
              "aspect_ratio": "Aspect ratio",
              "attribute": "Attribute",
              "camera_image": "Camera entity",
              "image_entity": "Image entity",
              "camera_view": "Camera view",
              "double_tap_action": "Double tap action",
              "entities": "Entities",
              "entity": "Entity",
              "hold_action": "Hold action",
              "hours_to_show": "Hours to show",
              "days_to_show": "Days to show",
              "icon": "Icon",
              "icon_height": "Icon height",
              "image": "Image path",
              "maximum": "Maximum",
              "manual": "Manual",
              "manual_description": "Need to add a custom card or just want to manually write the YAML?",
              "minimum": "Minimum",
              "name": "Name",
              "paste": "Paste from clipboard",
              "paste_description": "Paste a {type} card from the clipboard",
              "refresh_interval": "Refresh interval",
              "show_icon": "Show icon?",
              "show_name": "Show name?",
              "show_state": "Show state?",
              "tap_action": "Tap action",
              "title": "Title",
              "theme": "Theme",
              "unit": "Unit",
              "url": "URL",
              "state": "State",
              "secondary_info_attribute": "Secondary info attribute",
              "search": "Search",
              "state_color": "Color icons based on state?"
            },
            "map": {
              "name": "Map",
              "geo_location_sources": "Geolocation sources",
              "dark_mode": "Dark mode?",
              "default_zoom": "Default zoom",
              "source": "Source",
              "description": "The Map card that allows you to display entities on a map."
            },
            "markdown": {
              "name": "Markdown",
              "content": "Content",
              "description": "The Markdown card is used to render Markdown."
            },
            "media-control": {
              "name": "Media control",
              "description": "The Media control card is used to display media player entities on an interface with easy to use controls."
            },
            "picture": {
              "name": "Picture",
              "description": "The Picture card allows you to set an image to use for navigation to various paths in your interface or to call a service."
            },
            "picture-elements": {
              "name": "Picture elements",
              "description": "The Picture elements card is one of the most versatile types of cards. The cards allow you to position icons or text and even services! On an image based on coordinates."
            },
            "picture-entity": {
              "name": "Picture entity",
              "description": "The Picture entity card displays an entity in the form of an image. Instead of images from URL, it can also show the picture of camera entities."
            },
            "picture-glance": {
              "name": "Picture glance",
              "description": "The Picture card allows you to set an image to use for navigation to various paths in your interface or to call a service.",
              "state_entity": "State entity"
            },
            "plant-status": {
              "name": "Plant status",
              "description": "The Plant status card is for all the lovely botanists out there."
            },
            "sensor": {
              "name": "Sensor",
              "show_more_detail": "Show more detail",
              "graph_type": "Graph type",
              "description": "The Sensor card gives you a quick overview of your sensors state with an optional graph to visualize change over time."
            },
            "shopping-list": {
              "name": "Shopping list",
              "description": "The Shopping list card allows you to add, edit, check-off, and clear items from your shopping list.",
              "integration_not_loaded": "This card requires the `shopping_list` integration to be set up."
            },
            "thermostat": {
              "name": "Thermostat",
              "description": "The Thermostat card gives control of your climate entity. Allowing you to change the temperature and mode of the entity."
            },
            "tile": {
              "name": "Tile",
              "description": "The tile card gives you a quick overview of your entity. The card allow you to toggle the entity, show the more info dialog or custom actions.",
              "color": "Color",
              "icon_tap_action": "Icon tap action",
              "actions": "Actions",
              "appearance": "Appearance",
              "default_color": "Default color (state)",
              "show_entity_picture": "Show entity picture",
              "vertical": "Vertical",
              "features": {
                "name": "Features",
                "not_compatible": "Not compatible",
                "no_compatible_available": "No compatible features available for this entity",
                "add": "Add feature",
                "edit": "Edit feature",
                "remove": "Remove feature",
                "types": {
                  "cover-open-close": {
                    "label": "Cover open/close"
                  },
                  "cover-position": {
                    "label": "Cover position"
                  },
                  "cover-tilt": {
                    "label": "Cover tilt"
                  },
                  "cover-tilt-position": {
                    "label": "Cover tilt position"
                  },
                  "fan-speed": {
                    "label": "Fan speed"
                  },
                  "alarm-modes": {
                    "label": "Alarm modes",
                    "modes": "[%key:ui::dialogs::more_info_control::alarm_control_panel::modes_label%]",
                    "modes_list": {
                      "armed_away": "[%key:ui::dialogs::more_info_control::alarm_control_panel::modes::armed_away%]",
                      "armed_home": "[%key:ui::dialogs::more_info_control::alarm_control_panel::modes::armed_home%]",
                      "armed_night": "[%key:ui::dialogs::more_info_control::alarm_control_panel::modes::armed_night%]",
                      "armed_vacation": "[%key:ui::dialogs::more_info_control::alarm_control_panel::modes::armed_vacation%]",
                      "armed_custom_bypass": "[%key:ui::dialogs::more_info_control::alarm_control_panel::modes::armed_custom_bypass%]",
                      "disarmed": "[%key:ui::dialogs::more_info_control::alarm_control_panel::modes::disarmed%]"
                    }
                  },
                  "light-brightness": {
                    "label": "Light brightness"
                  },
                  "light-color-temp": {
                    "label": "Light color temperature"
                  },
                  "vacuum-commands": {
                    "label": "Vacuum commands",
                    "commands": "Commands",
                    "commands_list": {
                      "start_pause": "[%key:ui::dialogs::more_info_control::vacuum::start_pause%]",
                      "stop": "[%key:ui::dialogs::more_info_control::vacuum::stop%]",
                      "clean_spot": "[%key:ui::dialogs::more_info_control::vacuum::clean_spot%]",
                      "locate": "[%key:ui::dialogs::more_info_control::vacuum::locate%]",
                      "return_home": "[%key:ui::dialogs::more_info_control::vacuum::return_home%]"
                    }
                  },
                  "climate-hvac-modes": {
                    "label": "Climate HVAC modes",
                    "hvac_modes": "HVAC modes"
                  },
                  "target-temperature": {
                    "label": "Target temperature"
                  },
                  "water-heater-operation-modes": {
                    "label": "Water heater operation modes",
                    "operation_modes": "Operation modes"
                  },
                  "lawn-mower-commands": {
                    "label": "Lawn mower commands",
                    "commands": "Commands",
                    "commands_list": {
                      "start_pause": "Start Pause",
                      "dock": "[%key:ui::dialogs::more_info_control::lawn_mower::dock%]"
                    }
                  }
                }
              }
            },
            "vertical-stack": {
              "name": "Vertical stack",
              "description": "The Vertical stack card allows you to group multiple cards so they always sit in the same column."
            },
            "weather-forecast": {
              "name": "Weather forecast",
              "description": "The Weather forecast card displays the weather. Very useful to include on interfaces that people display on the wall.",
              "weather_to_show": "Weather to show",
              "show_both": "Show current weather and forecast",
              "show_only_current": "Show only current Weather",
              "show_only_forecast": "Show only forecast",
              "forecast_type": "Select forecast type",
              "no_type": "No type",
              "daily": "Daily",
              "hourly": "Hourly",
              "twice_daily": "Twice daily"
            }
          },
          "view": {
            "panel_mode": {
              "warning_multiple_cards": "This view contains more than one card, but a panel view can only show 1 card."
            }
          },
          "color-picker": {
            "default_color": "Default color (state)",
            "colors": {
              "primary": "Primary",
              "accent": "Accent",
              "disabled": "Disabled",
              "inactive": "Inactive",
              "red": "Red",
              "pink": "Pink",
              "purple": "Purple",
              "deep-purple": "Deep purple",
              "indigo": "Indigo",
              "blue": "Blue",
              "light-blue": "Light blue",
              "cyan": "Cyan",
              "teal": "Teal",
              "green": "Green",
              "light-green": "Light Green",
              "lime": "Lime",
              "yellow": "Yellow",
              "amber": "Amber",
              "orange": "Orange",
              "deep-orange": "Deep orange",
              "brown": "Brown",
              "light-grey": "Light grey",
              "grey": "Grey",
              "dark-grey": "Dark grey",
              "blue-grey": "Blue grey",
              "black": "Black",
              "white": "White"
            }
          },
          "cardpicker": {
            "no_description": "No description available.",
            "custom_card": "Custom",
            "domain": "Domain",
            "entity": "Entity",
            "by_entity": "By entity",
            "by_card": "By Card"
          },
          "header-footer": {
            "header": "Header",
            "footer": "Footer",
            "choose_header_footer": "Choose a {type}",
            "types": {
              "graph": {
                "name": "Graph"
              },
              "picture": {
                "name": "Picture"
              },
              "buttons": {
                "name": "Buttons"
              }
            }
          },
          "sub-element-editor": {
            "types": {
              "header": "Header editor",
              "footer": "Footer editor",
              "row": "Entity row editor"
            }
          }
        },
        "warning": {
          "attribute_not_found": "Attribute {attribute} not available in: {entity}",
          "entity_not_found": "Entity not available: {entity}",
          "entity_non_numeric": "Entity is non-numeric: {entity}",
          "entity_unavailable": "Entity is currently unavailable: {entity}",
          "starting": "Home Assistant is starting, not everything may be available yet"
        },
        "changed_toast": {
          "message": "Your dashboard was updated. Refresh to see changes?"
        },
        "components": {
          "timestamp-display": {
            "invalid": "Invalid timestamp",
            "invalid_format": "Invalid display format"
          },
          "energy_period_selector": {
            "today": "Today",
            "day": "Day",
            "week": "Week",
            "month": "Month",
            "year": "Year",
            "previous": "Previous",
            "next": "Next",
            "compare": "Compare data"
          }
        },
        "reload_lovelace": "Reload UI"
      },
      "mailbox": {
        "empty": "You do not have any messages",
        "playback_title": "Message playback",
        "delete_prompt": "Delete this message?",
        "delete_button": "Delete"
      },
      "media-browser": {
        "error": {
          "player_not_exist": "Media player {name} does not exist"
        }
      },
      "map": {
        "edit_zones": "Edit zones"
      },
      "profile": {
        "current_user": "You are currently logged in as {fullName}.",
        "is_owner": "You are an owner.",
        "logout": "Log out",
        "logout_title": "Log out?",
        "logout_text": "Are you sure you want to log out?",
        "force_narrow": {
          "header": "Always hide the sidebar",
          "description": "This will hide the sidebar by default, similar to the mobile experience."
        },
        "customize_sidebar": {
          "header": "Change the order and hide items from the sidebar",
          "description": "You can also press and hold the header of the sidebar to activate edit mode.",
          "button": "Edit"
        },
        "vibrate": {
          "header": "Vibrate",
          "description": "Enable or disable vibration on this device when controlling devices."
        },
        "enable_shortcuts": {
          "header": "Keyboard shortcuts",
          "description": "Enable or disable keyboard shortcuts for performing various actions in the UI."
        },
        "suspend": {
          "header": "Automatically close connection",
          "description": "Should we close the connection to the server after being hidden for 5 minutes?"
        },
        "push_notifications": {
          "header": "Push notifications",
          "description": "Send notifications to this device.",
          "error_load_platform": "Configure notify.html5.",
          "error_use_https": "Requires SSL enabled for frontend.",
          "push_notifications": "Push notifications",
          "link_promo": "Learn more",
          "add_device_prompt": {
            "title": "What should this device be called?",
            "input_label": "Device name"
          }
        },
        "language": {
          "header": "Language",
          "link_promo": "Help translating",
          "dropdown_label": "Language"
        },
        "number_format": {
          "header": "Number format",
          "dropdown_label": "Number format",
          "description": "Choose how numbers are formatted.",
          "formats": {
            "language": "Auto (use language setting)",
            "system": "Use system locale",
            "comma_decimal": "1,234,567.89",
            "decimal_comma": "1.234.567,89",
            "space_comma": "1 234 567,89",
            "none": "None"
          }
        },
        "time_format": {
          "header": "Time format",
          "dropdown_label": "Time format",
          "description": "Choose how times are formatted.",
          "formats": {
            "language": "Auto (use language setting)",
            "system": "Use system locale",
            "12": "12 hours (AM/PM)",
            "24": "24 hours"
          }
        },
        "time_zone": {
          "header": "Time zone",
          "dropdown_label": "Time zone",
          "description": "Choose the time zone to use for displaying times.",
          "options": {
            "local": "Use your local time zone ({timezone})",
            "server": "Use server time zone ({timezone})"
          }
        },
        "date_format": {
          "header": "Date format",
          "dropdown_label": "Date format",
          "description": "Choose how dates are formatted.",
          "formats": {
            "language": "Auto (use language setting)",
            "system": "Use system locale",
            "DMY": "Day-Month-Year",
            "MDY": "Month-Day-Year",
            "YMD": "Year-Month-Day"
          }
        },
        "first_weekday": {
          "header": "First day of the week",
          "dropdown_label": "First day of the week",
          "description": "Choose the starting day for calendars.",
          "values": {
            "language": "Auto (use language setting)",
            "monday": "[%key:ui::weekdays::monday%]",
            "tuesday": "[%key:ui::weekdays::tuesday%]",
            "wednesday": "[%key:ui::weekdays::wednesday%]",
            "thursday": "[%key:ui::weekdays::thursday%]",
            "friday": "[%key:ui::weekdays::friday%]",
            "saturday": "[%key:ui::weekdays::saturday%]",
            "sunday": "[%key:ui::weekdays::sunday%]"
          }
        },
        "themes": {
          "header": "Theme",
          "error_no_theme": "No themes available.",
          "link_promo": "Learn about themes",
          "dropdown_label": "Theme",
          "dark_mode": {
            "auto": "Auto",
            "light": "Light",
            "dark": "Dark"
          },
          "primary_color": "Primary color",
          "accent_color": "Accent color",
          "reset": "Reset",
          "use_default": "Use default theme"
        },
        "dashboard": {
          "header": "Dashboard",
          "description": "Pick a default dashboard for this device.",
          "dropdown_label": "Dashboard",
          "default_dashboard_label": "Overview (default)"
        },
        "change_password": {
          "header": "Change password",
          "current_password": "Current password",
          "new_password": "New password",
          "confirm_new_password": "Confirm new password",
          "error_required": "Required",
          "submit": "Submit",
          "error_new_mismatch": "Entered new password values do not match",
          "error_new_is_old": "New password must be different than current password",
          "success": "Password changed successfully",
          "logout_all_sessions": "Do you want to log out from all devices?",
          "logout_all_sessions_text": "This will require you to log in again on all devices with your new password, including this one.",
          "delete_failed": "Not all devices could be logged out"
        },
        "mfa": {
          "header": "Multi-factor authentication modules",
          "disable": "Disable",
          "enable": "Enable",
          "confirm_disable": "Are you sure you want to disable {name}?"
        },
        "mfa_setup": {
          "title_aborted": "Aborted",
          "title_success": "Success!",
          "step_done": "Setup done for {step}",
          "close": "Close",
          "submit": "Submit"
        },
        "advanced_mode": {
          "title": "Advanced mode",
          "description": "Unlocks advanced features.",
          "link_promo": "Learn more"
        },
        "refresh_tokens": {
          "header": "Refresh tokens",
          "description": "Each refresh token represents a login session. Refresh tokens will be automatically removed when you click log out. The following refresh tokens are currently active for your account.",
          "token_title": "Refresh token for {clientId}",
          "created_at": "Created {date}",
          "last_used": "Last used {date} from {location}",
          "not_used": "Has never been used",
          "confirm_delete": "Are you sure you want to delete the refresh token for {name}?",
          "delete_failed": "Failed to delete the refresh token.",
          "current_token_tooltip": "Unable to delete current refresh token"
        },
        "long_lived_access_tokens": {
          "header": "Long-Lived access tokens",
          "description": "Create long-lived access tokens to allow your scripts to interact with your Home Assistant instance. Each token will be valid for 10 years from creation. The following long-lived access tokens are currently active.",
          "learn_auth_requests": "Learn how to make authenticated requests.",
          "created": "Created {date}",
          "confirm_delete": "Are you sure you want to delete the access token for {name}?",
          "delete_failed": "Failed to delete the access token.",
          "create": "Create Token",
          "create_failed": "Failed to create the access token.",
          "name": "Name",
          "prompt_name": "Give the token a name",
          "prompt_copy_token": "Copy your access token. It will not be shown again.",
          "empty_state": "You have no long-lived access tokens yet.",
          "qr_code_image": "QR code for token {name}"
        }
      },
      "shopping_list": {
        "start_conversation": "Start conversation"
      },
      "page-authorize": {
        "initializing": "Initializing",
        "authorizing": "Login to your Home Assistant instance",
        "authorizing_app": "You're about to give the Home Assistant Companion app for {app} access to your Home Assistant instance.",
        "authorizing_client": "You're about to give {clientId} access to your Home Assistant instance.",
        "logging_in_with": "Logging in with {authProviderName}.",
        "pick_auth_provider": "Or log in with",
        "abort_intro": "Login aborted",
        "store_token": "Keep me logged in",
        "form": {
          "working": "Please wait",
          "unknown_error": "Something went wrong",
          "next": "Login",
          "start_over": "Start over",
          "error": "Error: {error}",
          "providers": {
            "command_line": {
              "step": {
                "init": {
                  "data": {
                    "username": "[%key:ui::panel::page-authorize::form::providers::homeassistant::step::init::data::username%]",
                    "password": "[%key:ui::panel::page-authorize::form::providers::homeassistant::step::init::data::password%]"
                  }
                },
                "mfa": {
                  "data": {
                    "code": "[%key:ui::panel::page-authorize::form::providers::homeassistant::step::mfa::data::code%]"
                  },
                  "description": "[%key:ui::panel::page-authorize::form::providers::homeassistant::step::mfa::description%]"
                }
              },
              "error": {
                "invalid_auth": "[%key:ui::panel::page-authorize::form::providers::homeassistant::error::invalid_auth%]",
                "invalid_code": "[%key:ui::panel::page-authorize::form::providers::homeassistant::error::invalid_code%]"
              },
              "abort": {
                "login_expired": "[%key:ui::panel::page-authorize::form::providers::homeassistant::abort::login_expired%]"
              }
            },
            "homeassistant": {
              "step": {
                "init": {
                  "data": {
                    "username": "Username",
                    "password": "Password"
                  }
                },
                "mfa": {
                  "data": {
                    "code": "Two-factor Authentication Code"
                  },
                  "description": "Open the **{mfa_module_name}** on your device to view your two-factor authentication code and verify your identity:"
                }
              },
              "error": {
                "invalid_auth": "Invalid username or password",
                "invalid_code": "Invalid authentication code"
              },
              "abort": {
                "login_expired": "Session expired, please login again."
              }
            },
            "legacy_api_password": {
              "step": {
                "init": {
                  "data": {
                    "password": "API password"
                  },
                  "description": "Please input the API password in your HTTP configuration:"
                },
                "mfa": {
                  "data": {
                    "code": "[%key:ui::panel::page-authorize::form::providers::homeassistant::step::mfa::data::code%]"
                  },
                  "description": "[%key:ui::panel::page-authorize::form::providers::homeassistant::step::mfa::description%]"
                }
              },
              "error": {
                "invalid_auth": "Invalid API password",
                "invalid_code": "[%key:ui::panel::page-authorize::form::providers::homeassistant::error::invalid_code%]"
              },
              "abort": {
                "no_api_password_set": "You don't have an API password configured.",
                "login_expired": "[%key:ui::panel::page-authorize::form::providers::homeassistant::abort::login_expired%]"
              }
            },
            "trusted_networks": {
              "step": {
                "init": {
                  "data": {
                    "user": "User"
                  },
                  "description": "Please select a user you want to login as:"
                }
              },
              "abort": {
                "not_allowed": "Your computer is not allowed."
              }
            }
          }
        }
      },
      "page-demo": {
        "cards": {
          "demo": {
            "demo_by": "by {name}",
            "next_demo": "Next demo",
            "introduction": "Welcome home! You've reached the Home Assistant demo where we showcase the best UIs created by our community.",
            "learn_more": "Learn more about Home Assistant"
          }
        },
        "config": {
          "arsaboo": {
            "names": {
              "upstairs": "Upstairs",
              "family_room": "Family room",
              "kitchen": "Kitchen",
              "patio": "Patio",
              "hallway": "Hallway",
              "master_bedroom": "Master bedroom",
              "left": "Left",
              "right": "Right",
              "mirror": "Mirror",
              "temperature_study": "Temperature study"
            },
            "labels": {
              "lights": "Lights",
              "information": "Information",
              "morning_commute": "Morning commute",
              "commute_home": "Commute to home",
              "entertainment": "Entertainment",
              "activity": "Activity",
              "hdmi_input": "HDMI input",
              "hdmi_switcher": "HDMI switcher",
              "volume": "Volume",
              "total_tv_time": "Total TV Ttme",
              "turn_tv_off": "Turn television off",
              "air": "Air"
            },
            "unit": {
              "watching": "watching",
              "minutes_abbr": "min"
            }
          }
        }
      },
      "developer-tools": {
        "tabs": {
          "assist": {
            "title": "Sentences parser",
            "description": "Enter sentences and see how they will be parsed by Home Assistant. Each line will be processed as an individual sentence. Intents will not be executed on your instance.",
            "parse_sentences": "Parse sentences",
            "sentences": "Sentences",
            "download_results": "Download results",
            "no_match": "No intent matched",
            "language": "[%key:ui::components::language-picker::language%]"
          },
          "events": {
            "title": "Events",
            "description": "Fire an event on the event bus.",
            "documentation": "Events documentation",
            "type": "Event type",
            "data": "Event data (YAML, optional)",
            "fire_event": "Fire event",
            "event_fired": "Event {name} fired",
            "active_listeners": "Active listeners",
            "count_listeners": " ({count}  listeners)",
            "listen_to_events": "Listen to events",
            "listening_to": "Listening to",
            "subscribe_to": "Event to subscribe to",
            "start_listening": "Start listening",
            "stop_listening": "Stop listening",
            "alert_event_type": "Event type is a mandatory field",
            "notification_event_fired": "Event {type} successfully fired!"
          },
          "services": {
            "title": "Services",
            "description": "The service dev tool allows you to call any available service in Home Assistant.",
            "call_service": "Call service",
            "response": "Response",
            "column_parameter": "Parameter",
            "column_description": "Description",
            "column_example": "Example",
            "fill_example_data": "Fill example data",
            "yaml_mode": "Go to YAML mode",
            "ui_mode": "Go to UI mode",
            "yaml_parameters": "Parameters only available in YAML mode",
            "all_parameters": "All available parameters",
            "accepts_target": "This service accepts a target, for example: `entity_id: light.bed_light`",
            "no_template_ui_support": "The UI does not support templates, you can still use the YAML editor."
          },
          "states": {
            "title": "States",
            "description1": "Set the current state representation of an entity within Home Assistant.",
            "description2": "If the entity belongs to a device, there will be no actual communication with that device.",
            "entity": "Entity",
            "state": "State",
            "attributes": "Attributes",
            "state_attributes": "State attributes (YAML, optional)",
            "set_state": "Set state",
            "current_entities": "Current entities",
            "filter_entities": "Filter entities",
            "filter_states": "Filter states",
            "filter_attributes": "Filter attributes",
            "no_entities": "No entities",
            "more_info": "More Info",
            "alert_entity_field": "Entity is a mandatory field",
            "last_updated": "[%key:ui::dialogs::more_info_control::last_updated%]",
            "last_changed": "[%key:ui::dialogs::more_info_control::last_changed%]",
            "copy_id": "Copy ID to clipboard"
          },
          "templates": {
            "title": "Template",
            "description": "Templates are rendered using the Jinja2 template engine with some Home Assistant specific extensions.",
            "editor": "Template editor",
            "reset": "Reset to demo template",
            "confirm_reset": "Do you want to reset your current template back to the demo template?",
            "confirm_clear": "Do you want to clear your current template?",
            "result_type": "Result type",
            "jinja_documentation": "Jinja2 template documentation",
            "template_extensions": "Home Assistant template extensions",
            "unknown_error_template": "Unknown error rendering template",
            "time": "This template updates at the start of each minute.",
            "all_listeners": "This template listens for all state changed events.",
            "no_listeners": "This template does not listen for any events and will not update automatically.",
            "listeners": "This template listens for the following state changed events:",
            "entity": "Entity",
            "domain": "Domain"
          },
          "statistics": {
            "title": "Statistics",
            "entity": "Entity",
            "issue": "Issue",
            "no_issue": "No issue",
            "issues": {
              "units_changed": "The unit of this entity changed from ''{metadata_unit}'' to ''{state_unit}''.",
              "unsupported_state_class": "The state class ''{state_class}'' of this entity is not supported.",
              "entity_not_recorded": "This entity is excluded from being recorded.",
              "entity_no_longer_recorded": "This entity is no longer being recorded.",
              "no_state": "There is no state available for this entity."
            },
            "fix_issue": {
              "fix": "Fix issue",
              "units_changed": {
                "title": "The unit of this entity changed",
                "update": "Update the unit of the historic statistic values from ''{metadata_unit}'' to ''{state_unit}'', without converting.",
                "clear": "Delete all old statistic data for this entity"
              }
            },
            "adjust_sum": "Adjust sum",
            "data_table": {
              "name": "Name",
              "statistic_id": "Statistic id",
              "statistics_unit": "Statistics unit",
              "source": "Source",
              "issue": "Issue"
            }
          },
          "yaml": {
            "title": "YAML",
            "section": {
              "validation": {
                "heading": "Check and restart",
                "introduction": "A basic validation of the configuration is automatically done before restarting. The basic validation ensures the YAML configuration doesn't have errors which will prevent Home Assistant or any integration from starting. It's also possible to only do the basic validation check without restarting.",
                "check_config": "Check configuration",
                "valid": "Configuration will not prevent Home Assistant from starting!",
                "invalid": "Configuration invalid!"
              },
              "reloading": {
                "all": "All YAML configuration",
                "heading": "YAML configuration reloading",
                "introduction": "Some parts of Home Assistant can reload without requiring a restart. Clicking one of the options below will unload their current YAML configuration and load the new one.",
                "reload": "{domain}",
                "core": "Location & customizations",
                "group": "Groups, group entities, and notify services",
                "automation": "Automations",
                "script": "Scripts",
                "scene": "Scenes",
                "person": "People",
                "zone": "Zones",
                "input_boolean": "Input booleans",
                "input_button": "Input buttons",
                "input_text": "Input texts",
                "input_number": "Input numbers",
                "input_datetime": "Input date times",
                "input_select": "Input selects",
                "template": "Template entities",
                "universal": "Universal media player entities",
                "rest": "Rest entities and notify services",
                "command_line": "Command line entities",
                "filter": "Filter entities",
                "statistics": "Statistics entities",
                "generic": "Generic IP camera entities",
                "generic_thermostat": "Generic thermostat entities",
                "homekit": "HomeKit",
                "min_max": "Min/max entities",
                "history_stats": "History stats entities",
                "trend": "Trend entities",
                "ping": "Ping binary sensor entities",
                "filesize": "File size entities",
                "telegram": "Telegram notify services",
                "smtp": "SMTP notify services",
                "mqtt": "Manually configured MQTT entities",
                "rpi_gpio": "Raspberry Pi GPIO entities",
                "timer": "Timers",
                "themes": "Themes"
              },
              "server_management": {
                "heading": "Home Assistant",
                "restart": "Restart",
                "stop": "Stop",
                "confirm_stop": "Are you sure you want to stop Home Assistant?",
                "restart_error": "Failed to restart Home Assistant"
              }
            }
          }
        }
      },
      "page-onboarding": {
        "intro": "Are you ready to awaken your home, reclaim your privacy and join a worldwide community of tinkerers?",
        "next": "Next",
        "finish": "Finish",
        "help": "Help",
        "welcome": {
          "header": "Welcome!",
          "start": "Create my smart home",
          "restore_backup": "Restore from backup",
          "vision": "Read our vision",
          "community": "Join our community",
          "download_app": "Download our app",
          "forums": "Home Assistant forums",
          "open_home_newsletter": "Building the Open Home newsletter",
          "discord": "Discord chat",
          "twitter": "Twitter"
        },
        "user": {
          "header": "Create user",
          "intro": "Let's get started by creating a user account.",
          "required_field": "Required",
          "data": {
            "name": "Name",
            "username": "Username",
            "password": "Password",
            "password_confirm": "Confirm password"
          },
          "helper": {
            "password": "Choose a strong and unique password. Make sure to save it, so you don't forget it."
          },
          "create_account": "Create account",
          "error": {
            "password_not_match": "Passwords don't match"
          }
        },
        "core-config": {
          "location_header": "Home location",
          "intro_location": "Let's set up the location of your home so that you can display information such as the local weather and use sun-based or presence-based automations.",
          "location_address": "Powered by {openstreetmap} ({osm_privacy_policy}).",
          "osm_privacy_policy": "Privacy policy",
          "title_location_detect": "Do you want us to detect your location?",
          "intro_location_detect": "We can detect your location by making a one-time request to an external service.",
          "country_intro": "We would like to know the country your home is in, so we can use the correct units for you.",
          "location_name": "Name of your Home Assistant installation",
          "location_name_default": "Home",
          "address_label": "Search address",
          "button_detect": "Detect",
          "finish": "Next"
        },
        "integration": {
          "header": "We found compatible devices!",
          "intro": "These are found on your local network. Some are already added, others may need extra configuration.",
          "more_integrations": "+{count} more",
          "finish": "Finish"
        },
        "analytics": {
          "header": "Help us help you",
          "finish": "Next",
          "preferences": {
            "base": {
              "title": "[%key:ui::panel::config::analytics::preferences::base::title%]",
              "description": "[%key:ui::panel::config::analytics::preferences::base::description%]"
            },
            "usage": {
              "title": "[%key:ui::panel::config::analytics::preferences::usage::title%]",
              "description": "[%key:ui::panel::config::analytics::preferences::usage::description%]"
            },
            "statistics": {
              "title": "[%key:ui::panel::config::analytics::preferences::statistics::title%]",
              "description": "[%key:ui::panel::config::analytics::preferences::statistics::description%]"
            },
            "diagnostics": {
              "title": "[%key:ui::panel::config::analytics::preferences::diagnostics::title%]",
              "description": "[%key:ui::panel::config::analytics::preferences::diagnostics::description%]"
            }
          },
          "need_base_enabled": "[%key:ui::panel::config::analytics::need_base_enabled%]",
          "learn_more": "[%key:ui::panel::config::analytics::learn_more%]",
          "intro": "[%key:ui::panel::config::analytics::intro%]"
        },
        "restore": {
          "header": "Restore a backup",
          "in_progress": "Restore in progress",
          "upload_backup": "[%key:supervisor::backup::upload_backup%]",
          "show_log": "Show full log",
          "hide_log": "Hide full log",
          "full_backup": "[%key:supervisor::backup::full_backup%]",
          "partial_backup": "[%key:supervisor::backup::partial_backup%]",
          "name": "[%key:supervisor::backup::name%]",
          "type": "[%key:supervisor::backup::type%]",
          "select_type": "[%key:supervisor::backup::select_type%]",
          "folders": "[%key:supervisor::backup::folders%]",
          "addons": "[%key:supervisor::backup::addons%]",
          "password_protection": "[%key:supervisor::backup::password_protection%]",
          "password": "[%key:supervisor::backup::password%]",
          "confirm_password": "[%key:supervisor::backup::confirm_password%]"
        }
      },
      "custom": {
        "external_panel": {
          "question_trust": "Do you trust the external panel {name} at {link}?",
          "complete_access": "It will have access to all data in Home Assistant.",
          "hide_message": "Check docs for the panel_custom component to hide this message"
        }
      },
      "energy": {
        "compare": {
          "info": "You are comparing the period {start} with the period {end}"
        },
        "setup": {
          "next": "Next",
          "back": "Back",
          "done": "Show me my energy dashboard!",
          "step": "Step {step} of {steps}"
        },
        "charts": {
          "stat_house_energy_meter": "Total energy consumption",
          "solar": "Solar",
          "by_device": "Consumption by device"
        },
        "cards": {
          "energy_usage_graph_title": "Energy usage",
          "energy_solar_graph_title": "Solar production",
          "energy_gas_graph_title": "Gas consumption",
          "energy_water_graph_title": "Water consumption",
          "energy_distribution_title": "Energy distribution",
          "energy_sources_table_title": "Sources",
          "energy_devices_graph_title": "Monitor individual devices"
        }
      },
      "history": {
        "start_search": "Start by selecting an area, device or entity above",
        "add_all": "Add all entities",
        "remove_all": "Remove all selections"
      }
    },
    "tips": {
      "key_c_hint": "Press 'c' on any page to open the command dialog",
      "key_e_hint": "Press 'e' on any page to open the entity search dialog",
      "key_m_hint": "Press 'm' on any page to get the My Home Assistant link"
    }
  },
  "supervisor": {
    "addon": {
      "failed_to_reset": "Failed to reset add-on configuration, {error}",
      "failed_to_save": "Failed to save add-on configuration, {error}",
      "state": {
        "installed": "Add-on is installed",
        "not_installed": "Add-on is not installed",
        "not_available": "Add-on is not available on your system"
      },
      "panel": {
        "configuration": "Configuration",
        "documentation": "Documentation",
        "info": "Info",
        "log": "Log"
      },
      "configuration": {
        "no_configuration": "This add-on has no configuration.",
        "audio": {
          "header": "Audio",
          "default": "Default",
          "input": "Input",
          "output": "Output"
        },
        "options": {
          "header": "Options",
          "edit_in_ui": "Edit in UI",
          "edit_in_yaml": "Edit in YAML",
          "invalid_yaml": "Invalid YAML",
          "show_unused_optional": "Show unused optional configuration options"
        },
        "network": {
          "container": "Container",
          "disabled": "Disabled",
          "header": "Network",
          "show_disabled": "Show disabled ports",
          "introduction": "Change the ports on your host that are exposed by the add-on"
        }
      },
      "dashboard": {
        "changelog": "Changelog",
        "cpu_usage": "Add-on CPU usage",
        "ram_usage": "Add-on RAM usage",
        "hostname": "Hostname",
        "new_update_available": "{name} {version} is available",
        "not_available_arch": "This add-on is not compatible with the processor of your device or the operating system you have installed on your device.",
        "not_available_version": "You are running Home Assistant {core_version_installed}, to update to this version of the add-on you need at least version {core_version_needed} of Home Assistant",
        "visit_addon_page": "Visit the {name} page for more details.",
        "restart": "restart",
        "start": "start",
        "stop": "stop",
        "install": "install",
        "uninstall": "uninstall",
        "rebuild": "rebuild",
        "open_web_ui": "Open web UI",
        "protection_mode": {
          "title": "Protection mode is disabled!",
          "content": "Protection mode on this add-on is disabled! This gives the add-on full access to the entire system, which adds security risks, and could damage your system when used incorrectly. Only disable the protection mode if you know, need AND trust the source of this add-on.",
          "enable": "[%key:ui::common::enable%]"
        },
        "capability": {
          "stage": {
            "title": "Add-on Stage",
            "description": "Add-ons can have one of three stages:\n\n{icon_stable} **Stable**: These are add-ons ready to be used in production.\n\n{icon_experimental} **Experimental**: These may contain bugs, and may be unfinished.\n\n{icon_deprecated} **Deprecated**: These add-ons will no longer receive any updates."
          },
          "rating": {
            "title": "Add-on security rating",
            "description": "Home Assistant provides a security rating to each of the add-ons, which indicates the risks involved when using this add-on. The more access an add-on requires on your system, the lower the score, thus raising the possible security risks.\n\nA score is on a scale from 1 to 8. Where 1 is the lowest score (considered the most insecure and highest risk) and a score of 8 is the highest score (considered the most secure and lowest risk)."
          },
          "host_network": {
            "title": "Host network",
            "description": "Add-ons usually run in their own isolated network layer, which prevents them from accessing the network of the host operating system. In some cases, this network isolation can limit add-ons in providing their services and therefore, the isolation can be lifted by the add-on author, giving the add-on full access to the network capabilities of the host machine. This gives the add-on more networking capabilities but lowers the security, hence, the security rating of the add-on will be lowered when this option is used by the add-on."
          },
          "homeassistant_api": {
            "title": "Home Assistant API access",
            "description": "This add-on is allowed to access your running Home Assistant instance directly via the Home Assistant API. This mode handles authentication for the add-on as well, which enables an add-on to interact with Home Assistant without the need for additional authentication tokens."
          },
          "full_access": {
            "title": "Full Hardware access",
            "description": "This add-on is given full access to the hardware of your system, by request of the add-on author. Access is comparable to the privileged mode in Docker. Since this opens up possible security risks, this feature impacts the add-on security score negatively.\n\nThis level of access is not granted automatically and needs to be confirmed by you. To do this, you need to disable the protection mode on the add-on manually. Only disable the protection mode if you know, need AND trust the source of this add-on."
          },
          "hassio_api": {
            "title": "Supervisor API access",
            "description": "The add-on was given access to the Supervisor API, by request of the add-on author. By default, the add-on can access general version information of your system. When the add-on requests 'manager' or 'admin' level access to the API, it will gain access to control multiple parts of your Home Assistant system. This permission is indicated by this badge and will impact the security score of the add-on negatively."
          },
          "docker_api": {
            "title": "Full Docker access",
            "description": "The add-on author has requested the add-on to have management access to the Docker instance running on your system. This mode gives the add-on full access and control to your entire Home Assistant system, which adds security risks, and could damage your system when misused. Therefore, this feature impacts the add-on security score negatively.\n\nThis level of access is not granted automatically and needs to be confirmed by you. To do this, you need to disable the protection mode on the add-on manually. Only disable the protection mode if you know, need AND trust the source of this add-on."
          },
          "host_pid": {
            "title": "Host processes namespace",
            "description": "Usually, the processes the add-on runs, are isolated from all other system processes. The add-on author has requested the add-on to have access to the system processes running on the host system instance, and allow the add-on to spawn processes on the host system as well. This mode gives the add-on full access and control to your entire Home Assistant system, which adds security risks, and could damage your system when misused. Therefore, this feature impacts the add-on security score negatively.\n\nThis level of access is not granted automatically and needs to be confirmed by you. To do this, you need to disable the protection mode on the add-on manually. Only disable the protection mode if you know, need AND trust the source of this add-on."
          },
          "apparmor": {
            "title": "AppArmor",
            "description": "AppArmor ('Application Armor') is a Linux kernel security module that restricts add-ons capabilities like network access, raw socket access, and permission to read, write, or execute specific files.\n\nAdd-on authors can provide their security profiles, optimized for the add-on, or request it to be disabled. If AppArmor is disabled, it will raise security risks and therefore, has a negative impact on the security score of the add-on."
          },
          "auth_api": {
            "title": "Home Assistant authentication",
            "description": "An add-on can authenticate users against Home Assistant, allowing add-ons to give users the possibility to log into applications running inside add-ons, using their Home Assistant username/password. This badge indicates if the add-on author requests this capability."
          },
          "ingress": {
            "title": "Ingress",
            "description": "This add-on is using Ingress to embed its interface securely into Home Assistant."
          },
          "signed": {
            "title": "Signed",
            "description": "This add-on signed and verified with Codenotary Community Attestation Service (CAS)."
          },
          "label": {
            "core": "Core",
            "rating": "rating",
            "hardware": "hardware",
            "host": "host",
            "hassio": "hassio",
            "docker": "docker",
            "host_pid": "host pid",
            "apparmor": "apparmor",
            "auth": "auth",
            "ingress": "ingress",
            "signed": "Signed"
          },
          "stages": {
            "experimental": "Experimental",
            "deprecated": "Deprecated"
          },
          "role": {
            "manager": "manager",
            "default": "default",
            "homeassistant": "homeassistant",
            "backup": "backup",
            "admin": "admin"
          }
        },
        "option": {
          "boot": {
            "title": "Start on boot",
            "description": "Make the add-on start during a system boot"
          },
          "watchdog": {
            "title": "Watchdog",
            "description": "This will start the add-on if it crashes"
          },
          "auto_update": {
            "title": "Auto update",
            "description": "Auto update the add-on when there is a new version available"
          },
          "ingress_panel": {
            "title": "Show in sidebar",
            "description": "Add this add-on to your sidebar"
          },
          "protected": {
            "title": "Protection mode",
            "description": "Blocks elevated system access from the add-on"
          }
        },
        "action_error": {
          "uninstall": "Failed to uninstall add-on",
          "install": "Failed to install add-on",
          "stop": "Failed to stop add-on",
          "rebuild": "Failed to rebuild add-on",
          "restart": "Failed to restart add-on",
          "start": "Failed to start add-on",
          "go_to_config": "Edit Config",
          "start_invalid_config": "Go to configuration",
          "validate_config": "Failed to validate add-on configuration",
          "get_changelog": "Failed to get add-on changelog"
        }
      },
      "documentation": {
        "get_documentation": "Failed to get add-on documentation, {error}"
      },
      "logs": {
        "get_logs": "Failed to get add-on logs, {error}"
      }
    },
    "common": {
      "cancel": "[%key:ui::common::cancel%]",
      "yes": "[%key:ui::common::yes%]",
      "no": "[%key:ui::common::no%]",
      "add": "[%key:supervisor::dialog::repositories::add%]",
      "description": "Description",
      "failed_to_restart_name": "Failed to restart {name}",
      "failed_to_update_name": "Failed to update {name}",
      "learn_more": "Learn more",
      "new_version_available": "New version available",
      "newest_version": "Newest Version",
      "refresh": "[%key:ui::common::refresh%]",
      "release_notes": "Release notes",
      "reload": "Reload",
      "reset_defaults": "Reset to defaults",
      "reset_options": "Reset options",
      "restart_name": "Restart {name}",
      "restart": "Restart",
      "running_version": "You are currently running version {version}",
      "save": "[%key:ui::common::save%]",
      "close": "[%key:ui::common::close%]",
      "menu": "[%key:ui::common::menu%]",
      "show": "[%key:ui::panel::config::updates::show%]",
      "show_more": "Show more information about this",
      "update_available": "{count, plural,\n  one {Update}\n  other {{count} updates}\n} pending",
      "update": "Update",
      "version": "Version",
      "error": {
        "unknown": "Unknown error",
        "update_failed": "Update failed"
      }
    },
    "update_available": {
      "update_name": "Update {name}",
      "open_release_notes": "Open release notes",
      "create_backup": "Create backup before updating",
      "description": "You have {version} installed. Click update to update to version {newest_version}",
      "updating": "Updating {name} to version {version}",
      "no_update": "No update available for {name}"
    },
    "confirm": {
      "restart": {
        "title": "[%key:supervisor::common::restart_name%]",
        "text": "Are you sure you want to restart {name}?"
      },
      "reset_options": {
        "title": "Reset options",
        "text": "Are you sure you want to reset all your options?"
      }
    },
    "dashboard": {
      "addon_new_version": "New version available",
      "addon_running": "Add-on is running",
      "addon_stopped": "Add-on is stopped",
      "addons": "Installed add-ons",
      "no_addons": "You don't have any add-ons installed yet. Head over to the add-on store to get started!",
      "search_addons": "Search add-ons"
    },
    "store": {
      "missing_addons": "Missing add-ons? Enable advanced mode in your user profile page",
      "no_results_found": "No results found in {repository}.",
      "registries": "Registries",
      "repositories": "Repositories",
      "check_updates": "Check for updates"
    },
    "panel": {
      "addons": "Add-ons",
      "dashboard": "Dashboard",
      "backups": "Backups",
      "store": "Add-on Store",
      "system": "System"
    },
    "my": {
      "not_supported": "[%key:ui::panel::my::not_supported%]",
      "faq_link": "[%key:ui::panel::my::faq_link%]",
      "add_addon_repository_title": "Missing add-on repository",
      "add_addon_repository_description": "The addon ''{addon}'' is a part of the add-on repository ''{repository}'', this repository is missing on your system, do you want to add that now?",
      "error": "[%key:ui::panel::my::error%]",
      "error_addon_not_found": "Add-on not found",
      "error_repository_not_found": "The required repository for this Add-on was not found",
      "error_addon_not_installed": "The requested add-on is not installed. Please install it first",
      "error_addon_no_ingress": "The requested add-on does not support ingress"
    },
    "ingress": {
      "error_addon_info": "Unable to fetch add-on info to start Ingress",
      "error_addon_not_installed": "The add-on is not installed. Please install it first",
      "error_addon_not_supported": "This add-on does not support Ingress",
      "error_addon_not_running": "The add-on is not running. Do you want to start it now?",
      "start_addon": "Start add-on",
      "addon_starting": "The add-on is starting, this can take some time...",
      "error_starting_addon": "Error starting the add-on",
      "error_creating_session": "Unable to create an Ingress session",
      "error_addon_not_ready": "The add-on seems to not be ready, it might still be starting. Do you want to try again?",
      "retry": "Retry"
    },
    "system": {
      "log": {
        "log_provider": "Log provider",
        "get_logs": "Failed to get {provider} logs, {error}"
      },
      "supervisor": {
        "cpu_usage": "Supervisor CPU usage",
        "ram_usage": "Supervisor RAM usage",
        "failed_to_set_option": "Failed to set Supervisor option",
        "failed_to_reload": "Failed to reload the Supervisor",
        "failed_to_update": "Failed to update the Supervisor",
        "unsupported_title": "You are running an unsupported installation",
        "unsupported_description": "Below is a list of issues found with your installation, click on the links to learn how you can resolve the issues.",
        "unhealthy_title": "Your installation is unhealthy",
        "unhealthy_description": "Running an unhealthy installation will cause issues. Below is a list of issues found with your installation, click on the links to learn how you can resolve the issues.",
        "update_supervisor": "Update the Supervisor",
        "channel": "Channel",
        "leave_beta_action": "Leave beta channel",
        "leave_beta_description": "Get stable updates for Home Assistant, Supervisor and host",
        "join_beta_action": "Join beta channel",
        "join_beta_description": "Get beta updates for Home Assistant (RCs), Supervisor and host",
        "share_diagnostics": "Share diagnostics",
        "share_diagnostics_description": "Share crash reports and diagnostic information.",
        "reload_supervisor": "Reload Supervisor",
        "warning": "WARNING",
        "search": "Search",
        "share_diagonstics_title": "Help improve Home Assistant",
        "share_diagonstics_description": "Would you want to automatically share crash reports and diagnostic information when the Supervisor encounters unexpected errors? {line_break} This will allow us to fix the problems, the information is only accessible to the Home Assistant Core team and will not be shared with others.{line_break} The data does not include any private/sensitive information and you can disable this in settings at any time you want.",
        "unsupported_reason": {
          "apparmor": "AppArmor is not enabled on the host",
          "content_trust": "Content-trust validation is disabled",
          "dbus": "DBUS",
          "docker_configuration": "Docker configuration",
          "docker_version": "Docker version",
          "job_conditions": "Ignored job conditions",
          "lxc": "LXC",
          "network_manager": "Network manager",
          "os": "Operating system",
          "os_agent": "OS Agent",
          "privileged": "Supervisor is not privileged",
          "software": "Unsupported software detected",
          "source_mods": "Source modifications",
          "systemd": "Systemd",
          "systemd_resolved": "Systemd-Resolved"
        },
        "unhealthy_reason": {
          "privileged": "Supervisor is not privileged",
          "supervisor": "Supervisor was not able to update",
          "setup": "Setup of the Supervisor failed",
          "docker": "The Docker environment is not working properly",
          "untrusted": "Detected untrusted content"
        }
      },
      "host": {
        "failed_to_get_hardware_list": "Failed to get hardware list",
        "failed_to_reboot": "Failed to reboot the host",
        "failed_to_shutdown": "Failed to shutdown the host",
        "failed_to_set_hostname": "Setting hostname failed",
        "failed_to_import_from_usb": "Failed to import from USB",
        "failed_to_move": "Failed to move data disk",
        "used_space": "Used space",
        "hostname": "Hostname",
        "change_hostname": "Change hostname",
        "new_hostname": "Please enter a new hostname:",
        "ip_address": "IP Address",
        "change": "Change",
        "operating_system": "Operating system",
        "docker_version": "Docker version",
        "deployment": "Deployment",
        "emmc_lifetime_used": "eMMC lifetime used",
        "reboot_host": "Reboot host",
        "confirm_reboot": "Are you sure you want to reboot the host?",
        "confirm_shutdown": "Are you sure you want to shutdown the host?",
        "shutdown_host": "Shutdown host",
        "hardware": "Hardware",
        "import_from_usb": "Import from USB",
        "move_datadisk": "Move data disk"
      },
      "core": {
        "cpu_usage": "Core CPU usage",
        "ram_usage": "Core RAM usage"
      }
    },
    "backup": {
      "search": "[%key:ui::panel::config::backup::picker::search%]",
      "no_backups": "You don't have any backups yet.",
      "create_blocked_not_running": "Creating a backup is not possible right now because the system is in {state} state.",
      "delete_selected": "Delete selected backups",
      "delete_backup_title": "Delete backup",
      "delete_backup_text": "Do you want to delete {number} {number, plural,\n  one {backup}\n  other {backups}\n}?",
      "delete_backup_confirm": "delete",
      "selected": "{number} selected",
      "failed_to_delete": "Failed to delete",
      "could_not_create": "Could not create backup",
      "upload_backup": "Upload backup",
      "download_backup": "Download backup",
      "create_backup": "Create backup",
      "create": "Create",
      "location": "Location",
      "data_disk": "Data disk",
      "created": "Created",
      "name": "Backup name",
      "type": "Backup type",
      "select_type": "Select what to restore",
      "full_backup": "Full backup",
      "partial_backup": "Partial backup",
      "addons": "Add-ons",
      "folders": "Folders",
      "size": "Size",
      "password": "Backup password",
      "confirm_password": "Confirm backup password",
      "password_protection": "Password protection",
      "enter_password": "Please enter a password.",
      "passwords_not_matching": "The passwords does not match",
      "backup_already_running": "A backup or restore is already running, creating a new backup is currently not possible, try again later."
    },
    "dialog": {
      "network": {
        "title": "Network settings",
        "connected_to": "Connected to {ssid}",
        "scan_ap": "Scan for access points",
        "signal_strength": "[%key:ui::panel::config::network::supervisor::signal_strength%]",
        "open": "Open",
        "wep": "WEP",
        "wpa": "wpa-psk",
        "wifi": "[%key:ui::panel::config::network::supervisor::wifi%]",
        "wifi_password": "[%key:ui::panel::config::network::supervisor::wifi_password%]",
        "warning": "If you are changing the Wi-Fi, IP or gateway addresses, you might lose the connection!",
        "static": "Static",
        "auto": "Automatic",
        "disabled": "Disabled",
        "ip_netmask": "IP address/netmask",
        "gateway": "Gateway address",
        "dns_servers": "DNS servers",
        "unsaved": "You have unsaved changes, these will get lost if you change tabs, do you want to continue?",
        "failed_to_change": "Failed to change network settings"
      },
      "registries": {
        "title_add": "Add new container registry",
        "title_manage": "Manage container registries",
        "registry": "Registry",
        "username": "Username",
        "password": "Password",
        "no_registries": "No registries configured",
        "add_registry": "Add registry",
        "add_new_registry": "Add new registry",
        "remove": "Remove",
        "failed_to_add": "Failed to add registry",
        "failed_to_remove": "Failed to remove registry"
      },
      "repositories": {
        "title": "Manage add-on repositories",
        "add": "Add",
        "remove": "Remove",
        "used": "Repository is in use for installed add-ons and can't be removed."
      },
      "restart_addon": {
        "title": "Restart {name}?",
        "text": "To use the new saved configuration this add-on must be restarted.",
        "restart": "Restart"
      },
      "uninstall_addon": {
        "title": "Uninstall {name}?",
        "text": "Its configuration will be permanently deleted.",
        "uninstall": "Uninstall"
      },
      "hardware": {
        "title": "Hardware",
        "search": "Search hardware",
        "subsystem": "Subsystem",
        "id": "ID",
        "attributes": "Attributes",
        "device_path": "Device path"
      },
      "backup_location": {
        "title": "Change default backup location",
        "options": {
          "default_backup_mount": {
            "name": "Default backup location",
            "description": "The default location for backups."
          }
        }
      },
      "datadisk_move": {
        "title": "[%key:supervisor::system::host::move_datadisk%]",
        "description": "You are currently using ''{current_path}'' as data disk. Moving data disks will reboot your device and it's estimated to take {time} minutes. Your Home Assistant installation will not be accessible during this period. Do not disconnect the power during the move!",
        "select_device": "Select new data disk",
        "no_devices": "No suitable attached devices found",
        "moving_desc": "Rebooting and moving data disk. Please have patience",
        "moving": "Moving data disk",
        "loading_devices": "Loading devices",
        "cancel": "[%key:ui::common::cancel%]",
        "move": "Move"
      }
    }
  }
}<|MERGE_RESOLUTION|>--- conflicted
+++ resolved
@@ -4688,14 +4688,9 @@
             "migrate": "Migrate configuration"
           },
           "action-editor": {
-<<<<<<< HEAD
-            "navigation_path": "Navigation Path",
-            "navigation_replace": "Replace Current Location",
-            "url_path": "URL Path",
-=======
             "navigation_path": "Navigation path",
+            "navigation_replace": "Replace current location",
             "url_path": "URL path",
->>>>>>> 63c3d640
             "start_listening": "Start listening",
             "pipeline_id": "Assistant",
             "actions": {
