{
  "description": "A frontend for Home Assistant using the Polymer framework",
  "repository": {
    "type": "git",
    "url": "https://github.com/home-assistant/home-assistant-polymer"
  },
  "name": "home-assistant-frontend",
  "version": "1.0.0",
  "scripts": {
    "build": "script/build_frontend",
    "lint:eslint": "eslint \"**/src/**/*.{js,ts,html}\" --ignore-path .gitignore",
    "format:eslint": "eslint \"**/src/**/*.{js,ts,html}\" --fix --ignore-path .gitignore",
    "lint:prettier": "prettier \"**/src/**/*.{js,ts,json,css,md}\" --check",
    "format:prettier": "prettier \"**/src/**/*.{js,ts,json,css,md}\" --write",
    "lint:types": "tsc",
    "lint:lit": "lit-analyzer \"**/src/**/*.ts\" --format markdown --outFile result.md",
    "lint": "npm run lint:eslint && npm run lint:prettier && npm run lint:types",
    "format": "npm run format:eslint && npm run format:prettier",
    "mocha": "node_modules/.bin/ts-mocha -p test-mocha/tsconfig.test.json --opts test-mocha/mocha.opts",
    "test": "npm run lint && npm run mocha"
  },
  "author": "Paulus Schoutsen <Paulus@PaulusSchoutsen.nl> (http://paulusschoutsen.nl)",
  "license": "Apache-2.0",
  "dependencies": {
    "@formatjs/intl-getcanonicallocales": "^1.4.6",
    "@formatjs/intl-pluralrules": "^3.4.10",
    "@fullcalendar/common": "5.1.0",
    "@fullcalendar/core": "5.1.0",
    "@fullcalendar/daygrid": "5.1.0",
    "@fullcalendar/interaction": "5.1.0",
    "@fullcalendar/list": "5.1.0",
    "@material/chips": "=8.0.0-canary.774dcfc8e.0",
    "@material/mwc-button": "^0.19.0",
    "@material/mwc-checkbox": "^0.19.0",
    "@material/mwc-circular-progress": "^0.19.0",
    "@material/mwc-dialog": "^0.19.0",
    "@material/mwc-fab": "^0.19.0",
    "@material/mwc-formfield": "^0.19.0",
    "@material/mwc-icon-button": "^0.19.0",
    "@material/mwc-list": "^0.19.0",
    "@material/mwc-menu": "^0.19.0",
    "@material/mwc-radio": "^0.19.0",
    "@material/mwc-ripple": "^0.19.0",
    "@material/mwc-switch": "^0.19.0",
    "@material/mwc-tab": "^0.19.0",
    "@material/mwc-tab-bar": "^0.19.0",
    "@material/top-app-bar": "=8.0.0-canary.774dcfc8e.0",
    "@mdi/js": "5.6.55",
    "@mdi/svg": "5.6.55",
    "@polymer/app-layout": "^3.0.2",
    "@polymer/app-route": "^3.0.2",
    "@polymer/app-storage": "^3.0.2",
    "@polymer/iron-autogrow-textarea": "^3.0.1",
    "@polymer/iron-flex-layout": "^3.0.1",
    "@polymer/iron-icon": "^3.0.1",
    "@polymer/iron-image": "^3.0.1",
    "@polymer/iron-input": "^3.0.1",
    "@polymer/iron-label": "^3.0.1",
    "@polymer/iron-overlay-behavior": "^3.0.2",
    "@polymer/iron-resizable-behavior": "^3.0.1",
    "@polymer/paper-card": "^3.0.1",
    "@polymer/paper-checkbox": "^3.1.0",
    "@polymer/paper-dialog": "^3.0.1",
    "@polymer/paper-dialog-behavior": "^3.0.1",
    "@polymer/paper-dialog-scrollable": "^3.0.1",
    "@polymer/paper-dropdown-menu": "^3.0.1",
    "@polymer/paper-input": "^3.0.1",
    "@polymer/paper-item": "^3.0.1",
    "@polymer/paper-listbox": "^3.0.1",
    "@polymer/paper-menu-button": "^3.0.1",
    "@polymer/paper-progress": "^3.0.1",
    "@polymer/paper-radio-button": "^3.0.1",
    "@polymer/paper-radio-group": "^3.0.1",
    "@polymer/paper-ripple": "^3.0.1",
    "@polymer/paper-slider": "^3.0.1",
    "@polymer/paper-styles": "^3.0.1",
    "@polymer/paper-tabs": "^3.0.1",
    "@polymer/paper-toast": "^3.0.1",
    "@polymer/paper-tooltip": "^3.0.1",
    "@polymer/polymer": "3.1.0",
    "@thomasloven/round-slider": "0.5.2",
    "@types/chromecast-caf-sender": "^1.0.3",
    "@types/sortablejs": "^1.10.6",
    "@vaadin/vaadin-combo-box": "^5.0.10",
    "@vaadin/vaadin-date-picker": "^4.0.7",
    "@vue/web-component-wrapper": "^1.2.0",
    "@webcomponents/webcomponentsjs": "^2.2.7",
    "chart.js": "~2.8.0",
    "chartjs-chart-timeline": "^0.3.0",
    "codemirror": "^5.49.0",
    "comlink": "^4.3.0",
    "core-js": "^3.6.5",
    "cpx": "^1.5.0",
    "cropperjs": "^1.5.7",
    "deep-clone-simple": "^1.1.1",
    "deep-freeze": "^0.0.1",
    "fecha": "^4.2.0",
    "fuse.js": "^6.0.0",
    "google-timezones-json": "^1.0.2",
    "hls.js": "^0.13.2",
    "home-assistant-js-websocket": "^5.4.1",
    "idb-keyval": "^3.2.0",
    "intl-messageformat": "^8.3.9",
    "js-yaml": "^3.13.1",
    "leaflet": "^1.4.0",
    "leaflet-draw": "^1.0.4",
<<<<<<< HEAD
    "lit-element": "^2.3.1",
    "lit-grid-layout": "^1.1.10",
    "lit-html": "^1.2.1",
=======
    "lit-element": "^2.4.0",
    "lit-html": "^1.3.0",
>>>>>>> 2e47763e
    "lit-virtualizer": "^0.4.2",
    "marked": "^1.1.1",
    "mdn-polyfills": "^5.16.0",
    "memoize-one": "^5.0.2",
    "node-vibrant": "^3.1.6",
    "proxy-polyfill": "^0.3.1",
    "punycode": "^2.1.1",
    "qrcode": "^1.4.4",
    "regenerator-runtime": "^0.13.2",
    "resize-observer-polyfill": "^1.5.1",
    "roboto-fontface": "^0.10.0",
    "sortablejs": "^1.10.2",
    "superstruct": "^0.10.12",
    "tinykeys": "^1.1.1",
    "unfetch": "^4.1.0",
    "uuid": "^8.3.0",
    "vue": "^2.6.11",
    "vue2-daterange-picker": "^0.5.1",
    "web-animations-js": "^2.3.2",
    "workbox-core": "^5.1.3",
    "workbox-precaching": "^5.1.3",
    "workbox-routing": "^5.1.3",
    "workbox-strategies": "^5.1.3",
    "xss": "^1.0.6"
  },
  "devDependencies": {
    "@babel/core": "^7.11.6",
    "@babel/plugin-external-helpers": "^7.10.4",
    "@babel/plugin-proposal-class-properties": "^7.10.4",
    "@babel/plugin-proposal-decorators": "^7.10.5",
    "@babel/plugin-proposal-nullish-coalescing-operator": "^7.10.4",
    "@babel/plugin-proposal-object-rest-spread": "^7.11.0",
    "@babel/plugin-proposal-optional-chaining": "^7.11.0",
    "@babel/plugin-syntax-dynamic-import": "^7.8.3",
    "@babel/plugin-syntax-import-meta": "^7.10.4",
    "@babel/preset-env": "^7.11.5",
    "@babel/preset-typescript": "^7.10.4",
    "@rollup/plugin-commonjs": "^11.1.0",
    "@rollup/plugin-json": "^4.0.3",
    "@rollup/plugin-node-resolve": "^7.1.3",
    "@rollup/plugin-replace": "^2.3.2",
    "@types/chai": "^4.1.7",
    "@types/chromecast-caf-receiver": "^5.0.11",
    "@types/codemirror": "^0.0.97",
    "@types/hls.js": "^0.12.3",
    "@types/js-yaml": "^3.12.1",
    "@types/leaflet": "^1.4.3",
    "@types/leaflet-draw": "^1.0.1",
    "@types/marked": "^1.1.0",
    "@types/memoize-one": "4.1.0",
    "@types/mocha": "^7.0.2",
    "@types/resize-observer-browser": "^0.1.3",
    "@types/webspeechapi": "^0.0.29",
    "@typescript-eslint/eslint-plugin": "^4.4.0",
    "@typescript-eslint/parser": "^4.4.0",
    "babel-loader": "^8.1.0",
    "chai": "^4.2.0",
    "del": "^4.0.0",
    "eslint": "^6.8.0",
    "eslint-config-airbnb-typescript": "^7.2.1",
    "eslint-config-prettier": "^6.10.1",
    "eslint-import-resolver-webpack": "^0.12.2",
    "eslint-plugin-disable": "^2.0.1",
    "eslint-plugin-import": "^2.20.2",
    "eslint-plugin-lit": "^1.2.0",
    "eslint-plugin-prettier": "^3.1.3",
    "eslint-plugin-wc": "^1.2.0",
    "fancy-log": "^1.3.3",
    "fs-extra": "^7.0.1",
    "gulp": "^4.0.0",
    "gulp-foreach": "^0.1.0",
    "gulp-json-transform": "^0.4.6",
    "gulp-merge-json": "^1.3.1",
    "gulp-rename": "^2.0.0",
    "gulp-zopfli-green": "^3.0.1",
    "html-minifier": "^4.0.0",
    "husky": "^1.3.1",
    "lint-staged": "^8.1.5",
    "lit-analyzer": "^1.2.1",
    "lodash.template": "^4.5.0",
    "magic-string": "^0.25.7",
    "map-stream": "^0.0.7",
    "merge-stream": "^1.0.1",
    "mocha": "^7.2.0",
    "object-hash": "^2.0.3",
    "open": "^7.0.4",
    "prettier": "^2.0.4",
    "raw-loader": "^2.0.0",
    "require-dir": "^1.2.0",
    "rollup": "^2.8.2",
    "rollup-plugin-babel": "^4.4.0",
    "rollup-plugin-string": "^3.0.0",
    "rollup-plugin-terser": "^5.3.0",
    "rollup-plugin-visualizer": "^4.0.4",
    "serve": "^11.3.0",
    "sinon": "^7.3.1",
    "source-map-url": "^0.4.0",
    "systemjs": "^6.3.2",
    "terser-webpack-plugin": "^5.0.0",
    "ts-lit-plugin": "^1.2.1",
    "ts-mocha": "^7.0.0",
    "typescript": "^4.0.3",
    "vinyl-buffer": "^1.0.1",
    "vinyl-source-stream": "^2.0.0",
    "webpack": "5.1.3",
    "webpack-cli": "4.1.0",
    "webpack-dev-server": "^3.11.0",
    "webpack-manifest-plugin": "3.0.0-rc.0",
    "workbox-build": "^5.1.3"
  },
  "_comment": "Polymer fixed to 3.1 because 3.2 throws on logbook page",
  "_comment_2": "Fix in https://github.com/Polymer/polymer/pull/5569",
  "resolutions": {
    "@webcomponents/webcomponentsjs": "^2.2.10",
    "@polymer/polymer": "3.1.0",
    "lit-html": "1.3.0",
    "lit-element": "2.4.0"
  },
  "main": "src/home-assistant.js",
  "husky": {
    "hooks": {
      "pre-commit": "lint-staged"
    }
  },
  "lint-staged": {
    "linters": {
      "*.{js,ts,json,css,md}": [
        "prettier --write",
        "git add"
      ]
    },
    "ignore": [
      "translations/**"
    ]
  },
  "prettier": {
    "trailingComma": "es5",
    "arrowParens": "always"
  }
}<|MERGE_RESOLUTION|>--- conflicted
+++ resolved
@@ -104,14 +104,9 @@
     "js-yaml": "^3.13.1",
     "leaflet": "^1.4.0",
     "leaflet-draw": "^1.0.4",
-<<<<<<< HEAD
-    "lit-element": "^2.3.1",
+    "lit-element": "^2.4.0",
     "lit-grid-layout": "^1.1.10",
-    "lit-html": "^1.2.1",
-=======
-    "lit-element": "^2.4.0",
     "lit-html": "^1.3.0",
->>>>>>> 2e47763e
     "lit-virtualizer": "^0.4.2",
     "marked": "^1.1.1",
     "mdn-polyfills": "^5.16.0",
