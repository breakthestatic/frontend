--- conflicted
+++ resolved
@@ -2,11 +2,7 @@
 
 setup(
     name="home-assistant-frontend",
-<<<<<<< HEAD
-    version="20190309.0",
-=======
-    version="20190305.1",
->>>>>>> 32682a2b
+    version="20190312.0",
     description="The Home Assistant frontend",
     url="https://github.com/home-assistant/home-assistant-polymer",
     author="The Home Assistant Authors",
